/*
**
** Copyright 2007, The Android Open Source Project
**
** Licensed under the Apache License, Version 2.0 (the "License");
** you may not use this file except in compliance with the License.
** You may obtain a copy of the License at
**
**     http://www.apache.org/licenses/LICENSE-2.0
**
** Unless required by applicable law or agreed to in writing, software
** distributed under the License is distributed on an "AS IS" BASIS,
** WITHOUT WARRANTIES OR CONDITIONS OF ANY KIND, either express or implied.
** See the License for the specific language governing permissions and
** limitations under the License.
*/


#define LOG_TAG "AudioFlinger"
//#define LOG_NDEBUG 0

// Define AUDIO_ARRAYS_STATIC_CHECK to check all audio arrays are correct
#define AUDIO_ARRAYS_STATIC_CHECK 1

#include "Configuration.h"
#include <dirent.h>
#include <math.h>
#include <signal.h>
#include <string>
#include <sys/time.h>
#include <sys/resource.h>
#include <thread>

#include <android-base/stringprintf.h>
#include <android/media/IAudioPolicyService.h>
#include <android/os/IExternalVibratorService.h>
#include <binder/IPCThreadState.h>
#include <binder/IServiceManager.h>
#include <utils/Log.h>
#include <utils/Trace.h>
#include <binder/Parcel.h>
#include <media/audiohal/AudioHalVersionInfo.h>
#include <media/audiohal/DeviceHalInterface.h>
#include <media/audiohal/DevicesFactoryHalInterface.h>
#include <media/audiohal/EffectsFactoryHalInterface.h>
#include <media/AudioParameter.h>
#include <media/MediaMetricsItem.h>
#include <media/TypeConverter.h>
#include <mediautils/TimeCheck.h>
#include <memunreachable/memunreachable.h>
#include <utils/String16.h>
#include <utils/threads.h>

#include <cutils/atomic.h>
#include <cutils/properties.h>

#include <system/audio.h>
#include <audiomanager/AudioManager.h>

#include "AudioFlinger.h"
#include "NBAIO_Tee.h"
#include "PropertyUtils.h"

#include <media/AudioResamplerPublic.h>

#include <system/audio_effects/effect_visualizer.h>
#include <system/audio_effects/effect_ns.h>
#include <system/audio_effects/effect_aec.h>
#include <system/audio_effects/effect_hapticgenerator.h>
#include <system/audio_effects/effect_spatializer.h>

#include <audio_utils/primitives.h>

#include <powermanager/PowerManager.h>

#include <media/IMediaLogService.h>
#include <media/AidlConversion.h>
#include <media/AudioValidator.h>
#include <media/nbaio/Pipe.h>
#include <media/nbaio/PipeReader.h>
#include <mediautils/BatteryNotifier.h>
#include <mediautils/MemoryLeakTrackUtil.h>
#include <mediautils/MethodStatistics.h>
#include <mediautils/ServiceUtilities.h>
#include <mediautils/TimeCheck.h>
#include <private/android_filesystem_config.h>

//#define BUFLOG_NDEBUG 0
#include <BufLog.h>

#include "TypedLogger.h"

// ----------------------------------------------------------------------------

// Note: the following macro is used for extremely verbose logging message.  In
// order to run with ALOG_ASSERT turned on, we need to have LOG_NDEBUG set to
// 0; but one side effect of this is to turn all LOGV's as well.  Some messages
// are so verbose that we want to suppress them even when we have ALOG_ASSERT
// turned on.  Do not uncomment the #def below unless you really know what you
// are doing and want to see all of the extremely verbose messages.
//#define VERY_VERY_VERBOSE_LOGGING
#ifdef VERY_VERY_VERBOSE_LOGGING
#define ALOGVV ALOGV
#else
#define ALOGVV(a...) do { } while(0)
#endif

namespace android {

using ::android::base::StringPrintf;
using media::IEffectClient;
using media::audio::common::AudioMMapPolicyInfo;
using media::audio::common::AudioMMapPolicyType;
using android::content::AttributionSourceState;
using android::detail::AudioHalVersionInfo;

static const AudioHalVersionInfo kMaxAAudioPropertyDeviceHalVersion =
        AudioHalVersionInfo(AudioHalVersionInfo::Type::HIDL, 7, 1);

static const char kDeadlockedString[] = "AudioFlinger may be deadlocked\n";
static const char kHardwareLockedString[] = "Hardware lock is taken\n";
static const char kClientLockedString[] = "Client lock is taken\n";
static const char kNoEffectsFactory[] = "Effects Factory is absent\n";


nsecs_t AudioFlinger::mStandbyTimeInNsecs = kDefaultStandbyTimeInNsecs;

uint32_t AudioFlinger::mScreenState;

// In order to avoid invalidating offloaded tracks each time a Visualizer is turned on and off
// we define a minimum time during which a global effect is considered enabled.
static const nsecs_t kMinGlobalEffectEnabletimeNs = seconds(7200);

// Keep a strong reference to media.log service around forever.
// The service is within our parent process so it can never die in a way that we could observe.
// These two variables are const after initialization.
static sp<IBinder> sMediaLogServiceAsBinder;
static sp<IMediaLogService> sMediaLogService;

static pthread_once_t sMediaLogOnce = PTHREAD_ONCE_INIT;

static void sMediaLogInit()
{
    sMediaLogServiceAsBinder = defaultServiceManager()->getService(String16("media.log"));
    if (sMediaLogServiceAsBinder != 0) {
        sMediaLogService = interface_cast<IMediaLogService>(sMediaLogServiceAsBinder);
    }
}

// Keep a strong reference to external vibrator service
static sp<os::IExternalVibratorService> sExternalVibratorService;

static sp<os::IExternalVibratorService> getExternalVibratorService() {
    if (sExternalVibratorService == 0) {
        sp<IBinder> binder = defaultServiceManager()->getService(
            String16("external_vibrator_service"));
        if (binder != 0) {
            sExternalVibratorService =
                interface_cast<os::IExternalVibratorService>(binder);
        }
    }
    return sExternalVibratorService;
}

// Creates association between Binder code to name for IAudioFlinger.
#define IAUDIOFLINGER_BINDER_METHOD_MACRO_LIST \
BINDER_METHOD_ENTRY(createTrack) \
BINDER_METHOD_ENTRY(createRecord) \
BINDER_METHOD_ENTRY(sampleRate) \
BINDER_METHOD_ENTRY(format) \
BINDER_METHOD_ENTRY(frameCount) \
BINDER_METHOD_ENTRY(latency) \
BINDER_METHOD_ENTRY(setMasterVolume) \
BINDER_METHOD_ENTRY(setMasterMute) \
BINDER_METHOD_ENTRY(masterVolume) \
BINDER_METHOD_ENTRY(masterMute) \
BINDER_METHOD_ENTRY(setStreamVolume) \
BINDER_METHOD_ENTRY(setStreamMute) \
BINDER_METHOD_ENTRY(streamVolume) \
BINDER_METHOD_ENTRY(streamMute) \
BINDER_METHOD_ENTRY(setMode) \
BINDER_METHOD_ENTRY(setMicMute) \
BINDER_METHOD_ENTRY(getMicMute) \
BINDER_METHOD_ENTRY(setRecordSilenced) \
BINDER_METHOD_ENTRY(setParameters) \
BINDER_METHOD_ENTRY(getParameters) \
BINDER_METHOD_ENTRY(registerClient) \
BINDER_METHOD_ENTRY(getInputBufferSize) \
BINDER_METHOD_ENTRY(openOutput) \
BINDER_METHOD_ENTRY(openDuplicateOutput) \
BINDER_METHOD_ENTRY(closeOutput) \
BINDER_METHOD_ENTRY(suspendOutput) \
BINDER_METHOD_ENTRY(restoreOutput) \
BINDER_METHOD_ENTRY(openInput) \
BINDER_METHOD_ENTRY(closeInput) \
BINDER_METHOD_ENTRY(invalidateStream) \
BINDER_METHOD_ENTRY(setVoiceVolume) \
BINDER_METHOD_ENTRY(getRenderPosition) \
BINDER_METHOD_ENTRY(getInputFramesLost) \
BINDER_METHOD_ENTRY(newAudioUniqueId) \
BINDER_METHOD_ENTRY(acquireAudioSessionId) \
BINDER_METHOD_ENTRY(releaseAudioSessionId) \
BINDER_METHOD_ENTRY(queryNumberEffects) \
BINDER_METHOD_ENTRY(queryEffect) \
BINDER_METHOD_ENTRY(getEffectDescriptor) \
BINDER_METHOD_ENTRY(createEffect) \
BINDER_METHOD_ENTRY(moveEffects) \
BINDER_METHOD_ENTRY(loadHwModule) \
BINDER_METHOD_ENTRY(getPrimaryOutputSamplingRate) \
BINDER_METHOD_ENTRY(getPrimaryOutputFrameCount) \
BINDER_METHOD_ENTRY(setLowRamDevice) \
BINDER_METHOD_ENTRY(getAudioPort) \
BINDER_METHOD_ENTRY(createAudioPatch) \
BINDER_METHOD_ENTRY(releaseAudioPatch) \
BINDER_METHOD_ENTRY(listAudioPatches) \
BINDER_METHOD_ENTRY(setAudioPortConfig) \
BINDER_METHOD_ENTRY(getAudioHwSyncForSession) \
BINDER_METHOD_ENTRY(systemReady) \
BINDER_METHOD_ENTRY(audioPolicyReady) \
BINDER_METHOD_ENTRY(frameCountHAL) \
BINDER_METHOD_ENTRY(getMicrophones) \
BINDER_METHOD_ENTRY(setMasterBalance) \
BINDER_METHOD_ENTRY(getMasterBalance) \
BINDER_METHOD_ENTRY(setEffectSuspended) \
BINDER_METHOD_ENTRY(setAudioHalPids) \
BINDER_METHOD_ENTRY(setVibratorInfos) \
BINDER_METHOD_ENTRY(updateSecondaryOutputs) \
BINDER_METHOD_ENTRY(getMmapPolicyInfos) \
BINDER_METHOD_ENTRY(getAAudioMixerBurstCount) \
BINDER_METHOD_ENTRY(getAAudioHardwareBurstMinUsec) \
BINDER_METHOD_ENTRY(setDeviceConnectedState) \
BINDER_METHOD_ENTRY(setRequestedLatencyMode) \
BINDER_METHOD_ENTRY(getSupportedLatencyModes) \
<<<<<<< HEAD
BINDER_METHOD_ENTRY(setBluetoothLatencyModesEnabled) \
BINDER_METHOD_ENTRY(supportsBluetoothLatencyModes) \
=======
BINDER_METHOD_ENTRY(setBluetoothVariableLatencyEnabled) \
BINDER_METHOD_ENTRY(isBluetoothVariableLatencyEnabled) \
BINDER_METHOD_ENTRY(supportsBluetoothVariableLatency) \
>>>>>>> dc2f403f

// singleton for Binder Method Statistics for IAudioFlinger
static auto& getIAudioFlingerStatistics() {
    using Code = android::AudioFlingerServerAdapter::Delegate::TransactionCode;

#pragma push_macro("BINDER_METHOD_ENTRY")
#undef BINDER_METHOD_ENTRY
#define BINDER_METHOD_ENTRY(ENTRY) \
    {(Code)media::BnAudioFlingerService::TRANSACTION_##ENTRY, #ENTRY},

    static mediautils::MethodStatistics<Code> methodStatistics{
        IAUDIOFLINGER_BINDER_METHOD_MACRO_LIST
        METHOD_STATISTICS_BINDER_CODE_NAMES(Code)
    };
#pragma pop_macro("BINDER_METHOD_ENTRY")

    return methodStatistics;
}

class DevicesFactoryHalCallbackImpl : public DevicesFactoryHalCallback {
  public:
    void onNewDevicesAvailable() override {
        // Start a detached thread to execute notification in parallel.
        // This is done to prevent mutual blocking of audio_flinger and
        // audio_policy services during system initialization.
        std::thread notifier([]() {
            AudioSystem::onNewAudioModulesAvailable();
        });
        notifier.detach();
    }
};

// TODO b/182392769: use attribution source util
/* static */
AttributionSourceState AudioFlinger::checkAttributionSourcePackage(
        const AttributionSourceState& attributionSource) {
    Vector<String16> packages;
    PermissionController{}.getPackagesForUid(attributionSource.uid, packages);

    AttributionSourceState checkedAttributionSource = attributionSource;
    if (!attributionSource.packageName.has_value()
            || attributionSource.packageName.value().size() == 0) {
        if (!packages.isEmpty()) {
            checkedAttributionSource.packageName =
                std::move(legacy2aidl_String16_string(packages[0]).value());
        }
    } else {
        String16 opPackageLegacy = VALUE_OR_FATAL(
            aidl2legacy_string_view_String16(attributionSource.packageName.value_or("")));
        if (std::find_if(packages.begin(), packages.end(),
                [&opPackageLegacy](const auto& package) {
                return opPackageLegacy == package; }) == packages.end()) {
            ALOGW("The package name(%s) provided does not correspond to the uid %d",
                    attributionSource.packageName.value_or("").c_str(), attributionSource.uid);
            checkedAttributionSource.packageName = std::optional<std::string>();
        }
    }
    return checkedAttributionSource;
}

// ----------------------------------------------------------------------------

std::string formatToString(audio_format_t format) {
    std::string result;
    FormatConverter::toString(format, result);
    return result;
}

// ----------------------------------------------------------------------------

void AudioFlinger::instantiate() {
    sp<IServiceManager> sm(defaultServiceManager());
    sm->addService(String16(IAudioFlinger::DEFAULT_SERVICE_NAME),
                   new AudioFlingerServerAdapter(new AudioFlinger()), false,
                   IServiceManager::DUMP_FLAG_PRIORITY_DEFAULT);
}

AudioFlinger::AudioFlinger()
    : mMediaLogNotifier(new AudioFlinger::MediaLogNotifier()),
      mPrimaryHardwareDev(NULL),
      mAudioHwDevs(NULL),
      mHardwareStatus(AUDIO_HW_IDLE),
      mMasterVolume(1.0f),
      mMasterMute(false),
      // mNextUniqueId(AUDIO_UNIQUE_ID_USE_MAX),
      mMode(AUDIO_MODE_INVALID),
      mBtNrecIsOff(false),
      mIsLowRamDevice(true),
      mIsDeviceTypeKnown(false),
      mTotalMemory(0),
      mClientSharedHeapSize(kMinimumClientSharedHeapSizeBytes),
      mGlobalEffectEnableTime(0),
      mPatchPanel(this),
      mDeviceEffectManager(this),
      mSystemReady(false),
      mBluetoothLatencyModesEnabled(true)
{
    // Move the audio session unique ID generator start base as time passes to limit risk of
    // generating the same ID again after an audioserver restart.
    // This is important because clients will reuse previously allocated audio session IDs
    // when reconnecting after an audioserver restart and newly allocated IDs may conflict with
    // active clients.
    // Moving the base by 1 for each elapsed second is a good compromise between avoiding overlap
    // between allocation ranges and not reaching wrap around too soon.
    timespec ts{};
    clock_gettime(CLOCK_MONOTONIC, &ts);
    // zero ID has a special meaning, so start allocation at least at AUDIO_UNIQUE_ID_USE_MAX
    uint32_t movingBase = (uint32_t)std::max((long)1, ts.tv_sec);
    // unsigned instead of audio_unique_id_use_t, because ++ operator is unavailable for enum
    for (unsigned use = AUDIO_UNIQUE_ID_USE_UNSPECIFIED; use < AUDIO_UNIQUE_ID_USE_MAX; use++) {
        mNextUniqueIds[use] =
                ((use == AUDIO_UNIQUE_ID_USE_SESSION || use == AUDIO_UNIQUE_ID_USE_CLIENT) ?
                        movingBase : 1) * AUDIO_UNIQUE_ID_USE_MAX;
    }

#if 1
    // FIXME See bug 165702394 and bug 168511485
    const bool doLog = false;
#else
    const bool doLog = property_get_bool("ro.test_harness", false);
#endif
    if (doLog) {
        mLogMemoryDealer = new MemoryDealer(kLogMemorySize, "LogWriters",
                MemoryHeapBase::READ_ONLY);
        (void) pthread_once(&sMediaLogOnce, sMediaLogInit);
    }

    // reset battery stats.
    // if the audio service has crashed, battery stats could be left
    // in bad state, reset the state upon service start.
    BatteryNotifier::getInstance().noteResetAudio();

    mDevicesFactoryHal = DevicesFactoryHalInterface::create();
    mEffectsFactoryHal = EffectsFactoryHalInterface::create();

    mMediaLogNotifier->run("MediaLogNotifier");
    std::vector<pid_t> halPids;
    mDevicesFactoryHal->getHalPids(&halPids);
    mediautils::TimeCheck::setAudioHalPids(halPids);

    // Notify that we have started (also called when audioserver service restarts)
    mediametrics::LogItem(mMetricsId)
        .set(AMEDIAMETRICS_PROP_EVENT, AMEDIAMETRICS_PROP_EVENT_VALUE_CTOR)
        .record();
}

void AudioFlinger::onFirstRef()
{
    Mutex::Autolock _l(mLock);

    /* TODO: move all this work into an Init() function */
    char val_str[PROPERTY_VALUE_MAX] = { 0 };
    if (property_get("ro.audio.flinger_standbytime_ms", val_str, NULL) >= 0) {
        uint32_t int_val;
        if (1 == sscanf(val_str, "%u", &int_val)) {
            mStandbyTimeInNsecs = milliseconds(int_val);
            ALOGI("Using %u mSec as standby time.", int_val);
        } else {
            mStandbyTimeInNsecs = kDefaultStandbyTimeInNsecs;
            ALOGI("Using default %u mSec as standby time.",
                    (uint32_t)(mStandbyTimeInNsecs / 1000000));
        }
    }

    mMode = AUDIO_MODE_NORMAL;

    gAudioFlinger = this;  // we are already refcounted, store into atomic pointer.

    mDevicesFactoryHalCallback = new DevicesFactoryHalCallbackImpl;
    mDevicesFactoryHal->setCallbackOnce(mDevicesFactoryHalCallback);

    if (mDevicesFactoryHal->getHalVersion() <= kMaxAAudioPropertyDeviceHalVersion) {
        mAAudioBurstsPerBuffer = getAAudioMixerBurstCountFromSystemProperty();
        mAAudioHwBurstMinMicros = getAAudioHardwareBurstMinUsecFromSystemProperty();
    }
}

status_t AudioFlinger::setAudioHalPids(const std::vector<pid_t>& pids) {
  mediautils::TimeCheck::setAudioHalPids(pids);
  return NO_ERROR;
}

status_t AudioFlinger::setVibratorInfos(
        const std::vector<media::AudioVibratorInfo>& vibratorInfos) {
    Mutex::Autolock _l(mLock);
    mAudioVibratorInfos = vibratorInfos;
    return NO_ERROR;
}

status_t AudioFlinger::updateSecondaryOutputs(
        const TrackSecondaryOutputsMap& trackSecondaryOutputs) {
    Mutex::Autolock _l(mLock);
    for (const auto& [trackId, secondaryOutputs] : trackSecondaryOutputs) {
        size_t i = 0;
        for (; i < mPlaybackThreads.size(); ++i) {
            PlaybackThread *thread = mPlaybackThreads.valueAt(i).get();
            Mutex::Autolock _tl(thread->mLock);
            sp<PlaybackThread::Track> track = thread->getTrackById_l(trackId);
            if (track != nullptr) {
                ALOGD("%s trackId: %u", __func__, trackId);
                updateSecondaryOutputsForTrack_l(track.get(), thread, secondaryOutputs);
                break;
            }
        }
        ALOGW_IF(i >= mPlaybackThreads.size(),
                 "%s cannot find track with id %u", __func__, trackId);
    }
    return NO_ERROR;
}

status_t AudioFlinger::getMmapPolicyInfos(
            AudioMMapPolicyType policyType, std::vector<AudioMMapPolicyInfo> *policyInfos) {
    Mutex::Autolock _l(mLock);
    if (const auto it = mPolicyInfos.find(policyType); it != mPolicyInfos.end()) {
        *policyInfos = it->second;
        return NO_ERROR;
    }
    if (mDevicesFactoryHal->getHalVersion() > kMaxAAudioPropertyDeviceHalVersion) {
        AutoMutex lock(mHardwareLock);
        for (size_t i = 0; i < mAudioHwDevs.size(); ++i) {
            AudioHwDevice *dev = mAudioHwDevs.valueAt(i);
            std::vector<AudioMMapPolicyInfo> infos;
            status_t status = dev->getMmapPolicyInfos(policyType, &infos);
            if (status != NO_ERROR) {
                ALOGE("Failed to query mmap policy info of %d, error %d",
                      mAudioHwDevs.keyAt(i), status);
                continue;
            }
            policyInfos->insert(policyInfos->end(), infos.begin(), infos.end());
        }
        mPolicyInfos[policyType] = *policyInfos;
    } else {
        getMmapPolicyInfosFromSystemProperty(policyType, policyInfos);
        mPolicyInfos[policyType] = *policyInfos;
    }
    return NO_ERROR;
}

int32_t AudioFlinger::getAAudioMixerBurstCount() {
    Mutex::Autolock _l(mLock);
    return mAAudioBurstsPerBuffer;
}

int32_t AudioFlinger::getAAudioHardwareBurstMinUsec() {
    Mutex::Autolock _l(mLock);
    return mAAudioHwBurstMinMicros;
}

status_t AudioFlinger::setDeviceConnectedState(const struct audio_port_v7 *port, bool connected) {
    status_t final_result = NO_INIT;
    Mutex::Autolock _l(mLock);
    AutoMutex lock(mHardwareLock);
    mHardwareStatus = AUDIO_HW_SET_CONNECTED_STATE;
    for (size_t i = 0; i < mAudioHwDevs.size(); i++) {
        sp<DeviceHalInterface> dev = mAudioHwDevs.valueAt(i)->hwDevice();
        status_t result = dev->setConnectedState(port, connected);
        // Same logic as with setParameter: it's a success if at least one
        // HAL module accepts the update.
        if (final_result != NO_ERROR) {
            final_result = result;
        }
    }
    mHardwareStatus = AUDIO_HW_IDLE;
    return final_result;
}

// getDefaultVibratorInfo_l must be called with AudioFlinger lock held.
std::optional<media::AudioVibratorInfo> AudioFlinger::getDefaultVibratorInfo_l() {
    if (mAudioVibratorInfos.empty()) {
        return {};
    }
    return mAudioVibratorInfos.front();
}

AudioFlinger::~AudioFlinger()
{
    while (!mRecordThreads.isEmpty()) {
        // closeInput_nonvirtual() will remove specified entry from mRecordThreads
        closeInput_nonvirtual(mRecordThreads.keyAt(0));
    }
    while (!mPlaybackThreads.isEmpty()) {
        // closeOutput_nonvirtual() will remove specified entry from mPlaybackThreads
        closeOutput_nonvirtual(mPlaybackThreads.keyAt(0));
    }
    while (!mMmapThreads.isEmpty()) {
        const audio_io_handle_t io = mMmapThreads.keyAt(0);
        if (mMmapThreads.valueAt(0)->isOutput()) {
            closeOutput_nonvirtual(io); // removes entry from mMmapThreads
        } else {
            closeInput_nonvirtual(io);  // removes entry from mMmapThreads
        }
    }

    for (size_t i = 0; i < mAudioHwDevs.size(); i++) {
        // no mHardwareLock needed, as there are no other references to this
        delete mAudioHwDevs.valueAt(i);
    }

    // Tell media.log service about any old writers that still need to be unregistered
    if (sMediaLogService != 0) {
        for (size_t count = mUnregisteredWriters.size(); count > 0; count--) {
            sp<IMemory> iMemory(mUnregisteredWriters.top()->getIMemory());
            mUnregisteredWriters.pop();
            sMediaLogService->unregisterWriter(iMemory);
        }
    }
}

//static
__attribute__ ((visibility ("default")))
status_t MmapStreamInterface::openMmapStream(MmapStreamInterface::stream_direction_t direction,
                                             const audio_attributes_t *attr,
                                             audio_config_base_t *config,
                                             const AudioClient& client,
                                             audio_port_handle_t *deviceId,
                                             audio_session_t *sessionId,
                                             const sp<MmapStreamCallback>& callback,
                                             sp<MmapStreamInterface>& interface,
                                             audio_port_handle_t *handle)
{
    // TODO: Use ServiceManager to get IAudioFlinger instead of by atomic pointer.
    // This allows moving oboeservice (AAudio) to a separate process in the future.
    sp<AudioFlinger> af = AudioFlinger::gAudioFlinger.load();  // either nullptr or singleton AF.
    status_t ret = NO_INIT;
    if (af != 0) {
        ret = af->openMmapStream(
                direction, attr, config, client, deviceId,
                sessionId, callback, interface, handle);
    }
    return ret;
}

status_t AudioFlinger::openMmapStream(MmapStreamInterface::stream_direction_t direction,
                                      const audio_attributes_t *attr,
                                      audio_config_base_t *config,
                                      const AudioClient& client,
                                      audio_port_handle_t *deviceId,
                                      audio_session_t *sessionId,
                                      const sp<MmapStreamCallback>& callback,
                                      sp<MmapStreamInterface>& interface,
                                      audio_port_handle_t *handle)
{
    status_t ret = initCheck();
    if (ret != NO_ERROR) {
        return ret;
    }
    audio_session_t actualSessionId = *sessionId;
    if (actualSessionId == AUDIO_SESSION_ALLOCATE) {
        actualSessionId = (audio_session_t) newAudioUniqueId(AUDIO_UNIQUE_ID_USE_SESSION);
    }
    audio_stream_type_t streamType = AUDIO_STREAM_DEFAULT;
    audio_io_handle_t io = AUDIO_IO_HANDLE_NONE;
    audio_port_handle_t portId = AUDIO_PORT_HANDLE_NONE;
    audio_attributes_t localAttr = *attr;
    if (direction == MmapStreamInterface::DIRECTION_OUTPUT) {
        audio_config_t fullConfig = AUDIO_CONFIG_INITIALIZER;
        fullConfig.sample_rate = config->sample_rate;
        fullConfig.channel_mask = config->channel_mask;
        fullConfig.format = config->format;
        std::vector<audio_io_handle_t> secondaryOutputs;
        bool isSpatialized;
        ret = AudioSystem::getOutputForAttr(&localAttr, &io,
                                            actualSessionId,
                                            &streamType, client.attributionSource,
                                            &fullConfig,
                                            (audio_output_flags_t)(AUDIO_OUTPUT_FLAG_MMAP_NOIRQ |
                                                    AUDIO_OUTPUT_FLAG_DIRECT),
                                            deviceId, &portId, &secondaryOutputs, &isSpatialized);
        ALOGW_IF(!secondaryOutputs.empty(),
                 "%s does not support secondary outputs, ignoring them", __func__);
    } else {
        ret = AudioSystem::getInputForAttr(&localAttr, &io,
                                              RECORD_RIID_INVALID,
                                              actualSessionId,
                                              client.attributionSource,
                                              config,
                                              AUDIO_INPUT_FLAG_MMAP_NOIRQ, deviceId, &portId);
    }
    if (ret != NO_ERROR) {
        return ret;
    }

    // at this stage, a MmapThread was created when openOutput() or openInput() was called by
    // audio policy manager and we can retrieve it
    sp<MmapThread> thread = mMmapThreads.valueFor(io);
    if (thread != 0) {
        interface = new MmapThreadHandle(thread);
        thread->configure(&localAttr, streamType, actualSessionId, callback, *deviceId, portId);
        *handle = portId;
        *sessionId = actualSessionId;
        config->sample_rate = thread->sampleRate();
        config->channel_mask = thread->channelMask();
        config->format = thread->format();
    } else {
        if (direction == MmapStreamInterface::DIRECTION_OUTPUT) {
            AudioSystem::releaseOutput(portId);
        } else {
            AudioSystem::releaseInput(portId);
        }
        ret = NO_INIT;
    }

    ALOGV("%s done status %d portId %d", __FUNCTION__, ret, portId);

    return ret;
}

/* static */
int AudioFlinger::onExternalVibrationStart(const sp<os::ExternalVibration>& externalVibration) {
    sp<os::IExternalVibratorService> evs = getExternalVibratorService();
    if (evs != nullptr) {
        int32_t ret;
        binder::Status status = evs->onExternalVibrationStart(*externalVibration, &ret);
        if (status.isOk()) {
            ALOGD("%s, start external vibration with intensity as %d", __func__, ret);
            return ret;
        }
    }
    ALOGD("%s, start external vibration with intensity as MUTE due to %s",
            __func__,
            evs == nullptr ? "external vibration service not found"
                           : "error when querying intensity");
    return static_cast<int>(os::HapticScale::MUTE);
}

/* static */
void AudioFlinger::onExternalVibrationStop(const sp<os::ExternalVibration>& externalVibration) {
    sp<os::IExternalVibratorService> evs = getExternalVibratorService();
    if (evs != 0) {
        evs->onExternalVibrationStop(*externalVibration);
    }
}

status_t AudioFlinger::addEffectToHal(audio_port_handle_t deviceId,
        audio_module_handle_t hwModuleId, sp<EffectHalInterface> effect) {
    AutoMutex lock(mHardwareLock);
    AudioHwDevice *audioHwDevice = mAudioHwDevs.valueFor(hwModuleId);
    if (audioHwDevice == nullptr) {
        return NO_INIT;
    }
    return audioHwDevice->hwDevice()->addDeviceEffect(deviceId, effect);
}

status_t AudioFlinger::removeEffectFromHal(audio_port_handle_t deviceId,
        audio_module_handle_t hwModuleId, sp<EffectHalInterface> effect) {
    AutoMutex lock(mHardwareLock);
    AudioHwDevice *audioHwDevice = mAudioHwDevs.valueFor(hwModuleId);
    if (audioHwDevice == nullptr) {
        return NO_INIT;
    }
    return audioHwDevice->hwDevice()->removeDeviceEffect(deviceId, effect);
}

static const char * const audio_interfaces[] = {
    AUDIO_HARDWARE_MODULE_ID_PRIMARY,
    AUDIO_HARDWARE_MODULE_ID_A2DP,
    AUDIO_HARDWARE_MODULE_ID_USB,
};

AudioHwDevice* AudioFlinger::findSuitableHwDev_l(
        audio_module_handle_t module,
        audio_devices_t deviceType)
{
    // if module is 0, the request comes from an old policy manager and we should load
    // well known modules
    AutoMutex lock(mHardwareLock);
    if (module == 0) {
        ALOGW("findSuitableHwDev_l() loading well know audio hw modules");
        for (size_t i = 0; i < arraysize(audio_interfaces); i++) {
            loadHwModule_l(audio_interfaces[i]);
        }
        // then try to find a module supporting the requested device.
        for (size_t i = 0; i < mAudioHwDevs.size(); i++) {
            AudioHwDevice *audioHwDevice = mAudioHwDevs.valueAt(i);
            sp<DeviceHalInterface> dev = audioHwDevice->hwDevice();
            uint32_t supportedDevices;
            if (dev->getSupportedDevices(&supportedDevices) == OK &&
                    (supportedDevices & deviceType) == deviceType) {
                return audioHwDevice;
            }
        }
    } else {
        // check a match for the requested module handle
        AudioHwDevice *audioHwDevice = mAudioHwDevs.valueFor(module);
        if (audioHwDevice != NULL) {
            return audioHwDevice;
        }
    }

    return NULL;
}

void AudioFlinger::dumpClients(int fd, const Vector<String16>& args __unused)
{
    String8 result;

    result.append("Clients:\n");
    result.append("   pid    heap_size\n");
    for (size_t i = 0; i < mClients.size(); ++i) {
        sp<Client> client = mClients.valueAt(i).promote();
        if (client != 0) {
            result.appendFormat("%6d %12zu\n", client->pid(),
                    client->heap()->getMemoryHeap()->getSize());
        }
    }

    result.append("Notification Clients:\n");
    result.append("   pid    uid  name\n");
    for (size_t i = 0; i < mNotificationClients.size(); ++i) {
        const pid_t pid = mNotificationClients[i]->getPid();
        const uid_t uid = mNotificationClients[i]->getUid();
        const mediautils::UidInfo::Info info = mUidInfo.getInfo(uid);
        result.appendFormat("%6d %6u  %s\n", pid, uid, info.package.c_str());
    }

    result.append("Global session refs:\n");
    result.append("  session  cnt     pid    uid  name\n");
    for (size_t i = 0; i < mAudioSessionRefs.size(); i++) {
        AudioSessionRef *r = mAudioSessionRefs[i];
        const mediautils::UidInfo::Info info = mUidInfo.getInfo(r->mUid);
        result.appendFormat("  %7d %4d %7d %6u  %s\n", r->mSessionid, r->mCnt, r->mPid,
                r->mUid, info.package.c_str());
    }
    write(fd, result.string(), result.size());
}


void AudioFlinger::dumpInternals(int fd, const Vector<String16>& args __unused)
{
    const size_t SIZE = 256;
    char buffer[SIZE];
    String8 result;
    hardware_call_state hardwareStatus = mHardwareStatus;

    snprintf(buffer, SIZE, "Hardware status: %d\n"
                           "Standby Time mSec: %u\n",
                            hardwareStatus,
                            (uint32_t)(mStandbyTimeInNsecs / 1000000));
    result.append(buffer);
    write(fd, result.string(), result.size());
}

void AudioFlinger::dumpPermissionDenial(int fd, const Vector<String16>& args __unused)
{
    const size_t SIZE = 256;
    char buffer[SIZE];
    String8 result;
    snprintf(buffer, SIZE, "Permission Denial: "
            "can't dump AudioFlinger from pid=%d, uid=%d\n",
            IPCThreadState::self()->getCallingPid(),
            IPCThreadState::self()->getCallingUid());
    result.append(buffer);
    write(fd, result.string(), result.size());
}

bool AudioFlinger::dumpTryLock(Mutex& mutex)
{
    status_t err = mutex.timedLock(kDumpLockTimeoutNs);
    return err == NO_ERROR;
}

status_t AudioFlinger::dump(int fd, const Vector<String16>& args)
{
    if (!dumpAllowed()) {
        dumpPermissionDenial(fd, args);
    } else {
        // get state of hardware lock
        bool hardwareLocked = dumpTryLock(mHardwareLock);
        if (!hardwareLocked) {
            String8 result(kHardwareLockedString);
            write(fd, result.string(), result.size());
        } else {
            mHardwareLock.unlock();
        }

        const bool locked = dumpTryLock(mLock);

        // failed to lock - AudioFlinger is probably deadlocked
        if (!locked) {
            String8 result(kDeadlockedString);
            write(fd, result.string(), result.size());
        }

        bool clientLocked = dumpTryLock(mClientLock);
        if (!clientLocked) {
            String8 result(kClientLockedString);
            write(fd, result.string(), result.size());
        }

        if (mEffectsFactoryHal != 0) {
            mEffectsFactoryHal->dumpEffects(fd);
        } else {
            String8 result(kNoEffectsFactory);
            write(fd, result.string(), result.size());
        }

        dumpClients(fd, args);
        if (clientLocked) {
            mClientLock.unlock();
        }

        dumpInternals(fd, args);

        // dump playback threads
        for (size_t i = 0; i < mPlaybackThreads.size(); i++) {
            mPlaybackThreads.valueAt(i)->dump(fd, args);
        }

        // dump record threads
        for (size_t i = 0; i < mRecordThreads.size(); i++) {
            mRecordThreads.valueAt(i)->dump(fd, args);
        }

        // dump mmap threads
        for (size_t i = 0; i < mMmapThreads.size(); i++) {
            mMmapThreads.valueAt(i)->dump(fd, args);
        }

        // dump orphan effect chains
        if (mOrphanEffectChains.size() != 0) {
            write(fd, "  Orphan Effect Chains\n", strlen("  Orphan Effect Chains\n"));
            for (size_t i = 0; i < mOrphanEffectChains.size(); i++) {
                mOrphanEffectChains.valueAt(i)->dump(fd, args);
            }
        }
        // dump all hardware devs
        for (size_t i = 0; i < mAudioHwDevs.size(); i++) {
            sp<DeviceHalInterface> dev = mAudioHwDevs.valueAt(i)->hwDevice();
            dev->dump(fd, args);
        }

        mPatchPanel.dump(fd);

        mDeviceEffectManager.dump(fd);

        // dump external setParameters
        auto dumpLogger = [fd](SimpleLog& logger, const char* name) {
            dprintf(fd, "\n%s setParameters:\n", name);
            logger.dump(fd, "    " /* prefix */);
        };
        dumpLogger(mRejectedSetParameterLog, "Rejected");
        dumpLogger(mAppSetParameterLog, "App");
        dumpLogger(mSystemSetParameterLog, "System");

        // dump historical threads in the last 10 seconds
        const std::string threadLog = mThreadLog.dumpToString(
                "Historical Thread Log ", 0 /* lines */,
                audio_utils_get_real_time_ns() - 10 * 60 * NANOS_PER_SECOND);
        write(fd, threadLog.c_str(), threadLog.size());

        BUFLOG_RESET;

        if (locked) {
            mLock.unlock();
        }

#ifdef TEE_SINK
        // NBAIO_Tee dump is safe to call outside of AF lock.
        NBAIO_Tee::dumpAll(fd, "_DUMP");
#endif
        // append a copy of media.log here by forwarding fd to it, but don't attempt
        // to lookup the service if it's not running, as it will block for a second
        if (sMediaLogServiceAsBinder != 0) {
            dprintf(fd, "\nmedia.log:\n");
            Vector<String16> args;
            sMediaLogServiceAsBinder->dump(fd, args);
        }

        // check for optional arguments
        bool dumpMem = false;
        bool unreachableMemory = false;
        for (const auto &arg : args) {
            if (arg == String16("-m")) {
                dumpMem = true;
            } else if (arg == String16("--unreachable")) {
                unreachableMemory = true;
            }
        }

        if (dumpMem) {
            dprintf(fd, "\nDumping memory:\n");
            std::string s = dumpMemoryAddresses(100 /* limit */);
            write(fd, s.c_str(), s.size());
        }
        if (unreachableMemory) {
            dprintf(fd, "\nDumping unreachable memory:\n");
            // TODO - should limit be an argument parameter?
            std::string s = GetUnreachableMemoryString(true /* contents */, 100 /* limit */);
            write(fd, s.c_str(), s.size());
        }
        {
            std::string timeCheckStats = getIAudioFlingerStatistics().dump();
            dprintf(fd, "\nIAudioFlinger binder call profile:\n");
            write(fd, timeCheckStats.c_str(), timeCheckStats.size());

            extern mediautils::MethodStatistics<int>& getIEffectStatistics();
            timeCheckStats = getIEffectStatistics().dump();
            dprintf(fd, "\nIEffect binder call profile:\n");
            write(fd, timeCheckStats.c_str(), timeCheckStats.size());

            // Automatically fetch HIDL statistics.
            std::shared_ptr<std::vector<std::string>> hidlClassNames =
                    mediautils::getStatisticsClassesForModule(
                            METHOD_STATISTICS_MODULE_NAME_AUDIO_HIDL);
            if (hidlClassNames) {
                for (const auto& className : *hidlClassNames) {
                    auto stats = mediautils::getStatisticsForClass(className);
                    if (stats) {
                        timeCheckStats = stats->dump();
                        dprintf(fd, "\n%s binder call profile:\n", className.c_str());
                        write(fd, timeCheckStats.c_str(), timeCheckStats.size());
                    }
                }
            }

            timeCheckStats = mediautils::TimeCheck::toString();
            dprintf(fd, "\nTimeCheck:\n");
            write(fd, timeCheckStats.c_str(), timeCheckStats.size());
            dprintf(fd, "\n");
        }
    }
    return NO_ERROR;
}

sp<AudioFlinger::Client> AudioFlinger::registerPid(pid_t pid)
{
    Mutex::Autolock _cl(mClientLock);
    // If pid is already in the mClients wp<> map, then use that entry
    // (for which promote() is always != 0), otherwise create a new entry and Client.
    sp<Client> client = mClients.valueFor(pid).promote();
    if (client == 0) {
        client = new Client(this, pid);
        mClients.add(pid, client);
    }

    return client;
}

sp<NBLog::Writer> AudioFlinger::newWriter_l(size_t size, const char *name)
{
    // If there is no memory allocated for logs, return a no-op writer that does nothing.
    // Similarly if we can't contact the media.log service, also return a no-op writer.
    if (mLogMemoryDealer == 0 || sMediaLogService == 0) {
        return new NBLog::Writer();
    }
    sp<IMemory> shared = mLogMemoryDealer->allocate(NBLog::Timeline::sharedSize(size));
    // If allocation fails, consult the vector of previously unregistered writers
    // and garbage-collect one or more them until an allocation succeeds
    if (shared == 0) {
        Mutex::Autolock _l(mUnregisteredWritersLock);
        for (size_t count = mUnregisteredWriters.size(); count > 0; count--) {
            {
                // Pick the oldest stale writer to garbage-collect
                sp<IMemory> iMemory(mUnregisteredWriters[0]->getIMemory());
                mUnregisteredWriters.removeAt(0);
                sMediaLogService->unregisterWriter(iMemory);
                // Now the media.log remote reference to IMemory is gone.  When our last local
                // reference to IMemory also drops to zero at end of this block,
                // the IMemory destructor will deallocate the region from mLogMemoryDealer.
            }
            // Re-attempt the allocation
            shared = mLogMemoryDealer->allocate(NBLog::Timeline::sharedSize(size));
            if (shared != 0) {
                goto success;
            }
        }
        // Even after garbage-collecting all old writers, there is still not enough memory,
        // so return a no-op writer
        return new NBLog::Writer();
    }
success:
    NBLog::Shared *sharedRawPtr = (NBLog::Shared *) shared->unsecurePointer();
    new((void *) sharedRawPtr) NBLog::Shared(); // placement new here, but the corresponding
                                                // explicit destructor not needed since it is POD
    sMediaLogService->registerWriter(shared, size, name);
    return new NBLog::Writer(shared, size);
}

void AudioFlinger::unregisterWriter(const sp<NBLog::Writer>& writer)
{
    if (writer == 0) {
        return;
    }
    sp<IMemory> iMemory(writer->getIMemory());
    if (iMemory == 0) {
        return;
    }
    // Rather than removing the writer immediately, append it to a queue of old writers to
    // be garbage-collected later.  This allows us to continue to view old logs for a while.
    Mutex::Autolock _l(mUnregisteredWritersLock);
    mUnregisteredWriters.push(writer);
}

// IAudioFlinger interface

status_t AudioFlinger::createTrack(const media::CreateTrackRequest& _input,
                                   media::CreateTrackResponse& _output)
{
    // Local version of VALUE_OR_RETURN, specific to this method's calling conventions.
    CreateTrackInput input = VALUE_OR_RETURN_STATUS(CreateTrackInput::fromAidl(_input));
    CreateTrackOutput output;

    sp<PlaybackThread::Track> track;
    sp<TrackHandle> trackHandle;
    sp<Client> client;
    status_t lStatus;
    audio_stream_type_t streamType;
    audio_port_handle_t portId = AUDIO_PORT_HANDLE_NONE;
    std::vector<audio_io_handle_t> secondaryOutputs;
    bool isSpatialized = false;;

    // TODO b/182392553: refactor or make clearer
    pid_t clientPid =
        VALUE_OR_RETURN_STATUS(aidl2legacy_int32_t_pid_t(input.clientInfo.attributionSource.pid));
    bool updatePid = (clientPid == (pid_t)-1);
    const uid_t callingUid = IPCThreadState::self()->getCallingUid();
    uid_t clientUid =
        VALUE_OR_RETURN_STATUS(aidl2legacy_int32_t_uid_t(input.clientInfo.attributionSource.uid));
    audio_io_handle_t effectThreadId = AUDIO_IO_HANDLE_NONE;
    std::vector<int> effectIds;
    audio_attributes_t localAttr = input.attr;

    AttributionSourceState adjAttributionSource = input.clientInfo.attributionSource;
    if (!isAudioServerOrMediaServerUid(callingUid)) {
        ALOGW_IF(clientUid != callingUid,
                "%s uid %d tried to pass itself off as %d",
                __FUNCTION__, callingUid, clientUid);
        adjAttributionSource.uid = VALUE_OR_RETURN_STATUS(legacy2aidl_uid_t_int32_t(callingUid));
        clientUid = callingUid;
        updatePid = true;
    }
    const pid_t callingPid = IPCThreadState::self()->getCallingPid();
    if (updatePid) {
        ALOGW_IF(clientPid != (pid_t)-1 && clientPid != callingPid,
                 "%s uid %d pid %d tried to pass itself off as pid %d",
                 __func__, callingUid, callingPid, clientPid);
        clientPid = callingPid;
        adjAttributionSource.pid = VALUE_OR_RETURN_STATUS(legacy2aidl_pid_t_int32_t(callingPid));
    }

    audio_session_t sessionId = input.sessionId;
    if (sessionId == AUDIO_SESSION_ALLOCATE) {
        sessionId = (audio_session_t) newAudioUniqueId(AUDIO_UNIQUE_ID_USE_SESSION);
    } else if (audio_unique_id_get_use(sessionId) != AUDIO_UNIQUE_ID_USE_SESSION) {
        lStatus = BAD_VALUE;
        goto Exit;
    }

    output.sessionId = sessionId;
    output.outputId = AUDIO_IO_HANDLE_NONE;
    output.selectedDeviceId = input.selectedDeviceId;
    lStatus = AudioSystem::getOutputForAttr(&localAttr, &output.outputId, sessionId, &streamType,
                                            adjAttributionSource, &input.config, input.flags,
                                            &output.selectedDeviceId, &portId, &secondaryOutputs,
                                            &isSpatialized);

    if (lStatus != NO_ERROR || output.outputId == AUDIO_IO_HANDLE_NONE) {
        ALOGE("createTrack() getOutputForAttr() return error %d or invalid output handle", lStatus);
        goto Exit;
    }
    // client AudioTrack::set already implements AUDIO_STREAM_DEFAULT => AUDIO_STREAM_MUSIC,
    // but if someone uses binder directly they could bypass that and cause us to crash
    if (uint32_t(streamType) >= AUDIO_STREAM_CNT) {
        ALOGE("createTrack() invalid stream type %d", streamType);
        lStatus = BAD_VALUE;
        goto Exit;
    }

    // further channel mask checks are performed by createTrack_l() depending on the thread type
    if (!audio_is_output_channel(input.config.channel_mask)) {
        ALOGE("createTrack() invalid channel mask %#x", input.config.channel_mask);
        lStatus = BAD_VALUE;
        goto Exit;
    }

    // further format checks are performed by createTrack_l() depending on the thread type
    if (!audio_is_valid_format(input.config.format)) {
        ALOGE("createTrack() invalid format %#x", input.config.format);
        lStatus = BAD_VALUE;
        goto Exit;
    }

    {
        Mutex::Autolock _l(mLock);
        PlaybackThread *thread = checkPlaybackThread_l(output.outputId);
        if (thread == NULL) {
            ALOGE("no playback thread found for output handle %d", output.outputId);
            lStatus = BAD_VALUE;
            goto Exit;
        }

        client = registerPid(clientPid);

        PlaybackThread *effectThread = NULL;
        // check if an effect chain with the same session ID is present on another
        // output thread and move it here.
        for (size_t i = 0; i < mPlaybackThreads.size(); i++) {
            sp<PlaybackThread> t = mPlaybackThreads.valueAt(i);
            if (mPlaybackThreads.keyAt(i) != output.outputId) {
                uint32_t sessions = t->hasAudioSession(sessionId);
                if (sessions & ThreadBase::EFFECT_SESSION) {
                    effectThread = t.get();
                    break;
                }
            }
        }
        ALOGV("createTrack() sessionId: %d", sessionId);

        output.sampleRate = input.config.sample_rate;
        output.frameCount = input.frameCount;
        output.notificationFrameCount = input.notificationFrameCount;
        output.flags = input.flags;
        output.streamType = streamType;

        track = thread->createTrack_l(client, streamType, localAttr, &output.sampleRate,
                                      input.config.format, input.config.channel_mask,
                                      &output.frameCount, &output.notificationFrameCount,
                                      input.notificationsPerBuffer, input.speed,
                                      input.sharedBuffer, sessionId, &output.flags,
                                      callingPid, adjAttributionSource, input.clientInfo.clientTid,
                                      &lStatus, portId, input.audioTrackCallback, isSpatialized);
        LOG_ALWAYS_FATAL_IF((lStatus == NO_ERROR) && (track == 0));
        // we don't abort yet if lStatus != NO_ERROR; there is still work to be done regardless

        output.afFrameCount = thread->frameCount();
        output.afSampleRate = thread->sampleRate();
        output.afLatencyMs = thread->latency();
        output.portId = portId;

        if (lStatus == NO_ERROR) {
            // Connect secondary outputs. Failure on a secondary output must not imped the primary
            // Any secondary output setup failure will lead to a desync between the AP and AF until
            // the track is destroyed.
            updateSecondaryOutputsForTrack_l(track.get(), thread, secondaryOutputs);
        }

        // move effect chain to this output thread if an effect on same session was waiting
        // for a track to be created
        if (lStatus == NO_ERROR && effectThread != NULL) {
            // no risk of deadlock because AudioFlinger::mLock is held
            Mutex::Autolock _dl(thread->mLock);
            Mutex::Autolock _sl(effectThread->mLock);
            if (moveEffectChain_l(sessionId, effectThread, thread) == NO_ERROR) {
                effectThreadId = thread->id();
                effectIds = thread->getEffectIds_l(sessionId);
            }
        }

        // Look for sync events awaiting for a session to be used.
        for (size_t i = 0; i < mPendingSyncEvents.size(); i++) {
            if (mPendingSyncEvents[i]->triggerSession() == sessionId) {
                if (thread->isValidSyncEvent(mPendingSyncEvents[i])) {
                    if (lStatus == NO_ERROR) {
                        (void) track->setSyncEvent(mPendingSyncEvents[i]);
                    } else {
                        mPendingSyncEvents[i]->cancel();
                    }
                    mPendingSyncEvents.removeAt(i);
                    i--;
                }
            }
        }
        if ((output.flags & AUDIO_OUTPUT_FLAG_HW_AV_SYNC) == AUDIO_OUTPUT_FLAG_HW_AV_SYNC) {
            setAudioHwSyncForSession_l(thread, sessionId);
        }
    }

    if (lStatus != NO_ERROR) {
        // remove local strong reference to Client before deleting the Track so that the
        // Client destructor is called by the TrackBase destructor with mClientLock held
        // Don't hold mClientLock when releasing the reference on the track as the
        // destructor will acquire it.
        {
            Mutex::Autolock _cl(mClientLock);
            client.clear();
        }
        track.clear();
        goto Exit;
    }

    // effectThreadId is not NONE if an effect chain corresponding to the track session
    // was found on another thread and must be moved on this thread
    if (effectThreadId != AUDIO_IO_HANDLE_NONE) {
        AudioSystem::moveEffectsToIo(effectIds, effectThreadId);
    }

    output.audioTrack = new TrackHandle(track);
    _output = VALUE_OR_FATAL(output.toAidl());

Exit:
    if (lStatus != NO_ERROR && output.outputId != AUDIO_IO_HANDLE_NONE) {
        AudioSystem::releaseOutput(portId);
    }
    return lStatus;
}

uint32_t AudioFlinger::sampleRate(audio_io_handle_t ioHandle) const
{
    Mutex::Autolock _l(mLock);
    ThreadBase *thread = checkThread_l(ioHandle);
    if (thread == NULL) {
        ALOGW("sampleRate() unknown thread %d", ioHandle);
        return 0;
    }
    return thread->sampleRate();
}

audio_format_t AudioFlinger::format(audio_io_handle_t output) const
{
    Mutex::Autolock _l(mLock);
    PlaybackThread *thread = checkPlaybackThread_l(output);
    if (thread == NULL) {
        ALOGW("format() unknown thread %d", output);
        return AUDIO_FORMAT_INVALID;
    }
    return thread->format();
}

size_t AudioFlinger::frameCount(audio_io_handle_t ioHandle) const
{
    Mutex::Autolock _l(mLock);
    ThreadBase *thread = checkThread_l(ioHandle);
    if (thread == NULL) {
        ALOGW("frameCount() unknown thread %d", ioHandle);
        return 0;
    }
    // FIXME currently returns the normal mixer's frame count to avoid confusing legacy callers;
    //       should examine all callers and fix them to handle smaller counts
    return thread->frameCount();
}

size_t AudioFlinger::frameCountHAL(audio_io_handle_t ioHandle) const
{
    Mutex::Autolock _l(mLock);
    ThreadBase *thread = checkThread_l(ioHandle);
    if (thread == NULL) {
        ALOGW("frameCountHAL() unknown thread %d", ioHandle);
        return 0;
    }
    return thread->frameCountHAL();
}

uint32_t AudioFlinger::latency(audio_io_handle_t output) const
{
    Mutex::Autolock _l(mLock);
    PlaybackThread *thread = checkPlaybackThread_l(output);
    if (thread == NULL) {
        ALOGW("latency(): no playback thread found for output handle %d", output);
        return 0;
    }
    return thread->latency();
}

status_t AudioFlinger::setMasterVolume(float value)
{
    status_t ret = initCheck();
    if (ret != NO_ERROR) {
        return ret;
    }

    // check calling permissions
    if (!settingsAllowed()) {
        return PERMISSION_DENIED;
    }

    Mutex::Autolock _l(mLock);
    mMasterVolume = value;

    // Set master volume in the HALs which support it.
    {
        AutoMutex lock(mHardwareLock);
        for (size_t i = 0; i < mAudioHwDevs.size(); i++) {
            AudioHwDevice *dev = mAudioHwDevs.valueAt(i);

            mHardwareStatus = AUDIO_HW_SET_MASTER_VOLUME;
            if (dev->canSetMasterVolume()) {
                dev->hwDevice()->setMasterVolume(value);
            }
            mHardwareStatus = AUDIO_HW_IDLE;
        }
    }
    // Now set the master volume in each playback thread.  Playback threads
    // assigned to HALs which do not have master volume support will apply
    // master volume during the mix operation.  Threads with HALs which do
    // support master volume will simply ignore the setting.
    for (size_t i = 0; i < mPlaybackThreads.size(); i++) {
        if (mPlaybackThreads.valueAt(i)->isDuplicating()) {
            continue;
        }
        mPlaybackThreads.valueAt(i)->setMasterVolume(value);
    }

    return NO_ERROR;
}

status_t AudioFlinger::setMasterBalance(float balance)
{
    status_t ret = initCheck();
    if (ret != NO_ERROR) {
        return ret;
    }

    // check calling permissions
    if (!settingsAllowed()) {
        return PERMISSION_DENIED;
    }

    // check range
    if (isnan(balance) || fabs(balance) > 1.f) {
        return BAD_VALUE;
    }

    Mutex::Autolock _l(mLock);

    // short cut.
    if (mMasterBalance == balance) return NO_ERROR;

    mMasterBalance = balance;

    for (size_t i = 0; i < mPlaybackThreads.size(); i++) {
        if (mPlaybackThreads.valueAt(i)->isDuplicating()) {
            continue;
        }
        mPlaybackThreads.valueAt(i)->setMasterBalance(balance);
    }

    return NO_ERROR;
}

status_t AudioFlinger::setMode(audio_mode_t mode)
{
    status_t ret = initCheck();
    if (ret != NO_ERROR) {
        return ret;
    }

    // check calling permissions
    if (!settingsAllowed()) {
        return PERMISSION_DENIED;
    }
    if (uint32_t(mode) >= AUDIO_MODE_CNT) {
        ALOGW("Illegal value: setMode(%d)", mode);
        return BAD_VALUE;
    }

    { // scope for the lock
        AutoMutex lock(mHardwareLock);
        if (mPrimaryHardwareDev == nullptr) {
            return INVALID_OPERATION;
        }
        sp<DeviceHalInterface> dev = mPrimaryHardwareDev->hwDevice();
        mHardwareStatus = AUDIO_HW_SET_MODE;
        ret = dev->setMode(mode);
        mHardwareStatus = AUDIO_HW_IDLE;
    }

    if (NO_ERROR == ret) {
        Mutex::Autolock _l(mLock);
        mMode = mode;
        for (size_t i = 0; i < mPlaybackThreads.size(); i++)
            mPlaybackThreads.valueAt(i)->setMode(mode);
    }

    mediametrics::LogItem(mMetricsId)
        .set(AMEDIAMETRICS_PROP_EVENT, AMEDIAMETRICS_PROP_EVENT_VALUE_SETMODE)
        .set(AMEDIAMETRICS_PROP_AUDIOMODE, toString(mode))
        .record();
    return ret;
}

status_t AudioFlinger::setMicMute(bool state)
{
    status_t ret = initCheck();
    if (ret != NO_ERROR) {
        return ret;
    }

    // check calling permissions
    if (!settingsAllowed()) {
        return PERMISSION_DENIED;
    }

    AutoMutex lock(mHardwareLock);
    if (mPrimaryHardwareDev == nullptr) {
        return INVALID_OPERATION;
    }
    sp<DeviceHalInterface> primaryDev = mPrimaryHardwareDev->hwDevice();
    if (primaryDev == nullptr) {
        ALOGW("%s: no primary HAL device", __func__);
        return INVALID_OPERATION;
    }
    mHardwareStatus = AUDIO_HW_SET_MIC_MUTE;
    ret = primaryDev->setMicMute(state);
    for (size_t i = 0; i < mAudioHwDevs.size(); i++) {
        sp<DeviceHalInterface> dev = mAudioHwDevs.valueAt(i)->hwDevice();
        if (dev != primaryDev) {
            (void)dev->setMicMute(state);
        }
    }
    mHardwareStatus = AUDIO_HW_IDLE;
    ALOGW_IF(ret != NO_ERROR, "%s: error %d setting state to HAL", __func__, ret);
    return ret;
}

bool AudioFlinger::getMicMute() const
{
    status_t ret = initCheck();
    if (ret != NO_ERROR) {
        return false;
    }
    AutoMutex lock(mHardwareLock);
    if (mPrimaryHardwareDev == nullptr) {
        return false;
    }
    sp<DeviceHalInterface> primaryDev = mPrimaryHardwareDev->hwDevice();
    if (primaryDev == nullptr) {
        ALOGW("%s: no primary HAL device", __func__);
        return false;
    }
    bool state;
    mHardwareStatus = AUDIO_HW_GET_MIC_MUTE;
    ret = primaryDev->getMicMute(&state);
    mHardwareStatus = AUDIO_HW_IDLE;
    ALOGE_IF(ret != NO_ERROR, "%s: error %d getting state from HAL", __func__, ret);
    return (ret == NO_ERROR) && state;
}

void AudioFlinger::setRecordSilenced(audio_port_handle_t portId, bool silenced)
{
    ALOGV("AudioFlinger::setRecordSilenced(portId:%d, silenced:%d)", portId, silenced);

    AutoMutex lock(mLock);
    for (size_t i = 0; i < mRecordThreads.size(); i++) {
        mRecordThreads[i]->setRecordSilenced(portId, silenced);
    }
    for (size_t i = 0; i < mMmapThreads.size(); i++) {
        mMmapThreads[i]->setRecordSilenced(portId, silenced);
    }
}

status_t AudioFlinger::setMasterMute(bool muted)
{
    status_t ret = initCheck();
    if (ret != NO_ERROR) {
        return ret;
    }

    // check calling permissions
    if (!settingsAllowed()) {
        return PERMISSION_DENIED;
    }

    Mutex::Autolock _l(mLock);
    mMasterMute = muted;

    // Set master mute in the HALs which support it.
    {
        AutoMutex lock(mHardwareLock);
        for (size_t i = 0; i < mAudioHwDevs.size(); i++) {
            AudioHwDevice *dev = mAudioHwDevs.valueAt(i);

            mHardwareStatus = AUDIO_HW_SET_MASTER_MUTE;
            if (dev->canSetMasterMute()) {
                dev->hwDevice()->setMasterMute(muted);
            }
            mHardwareStatus = AUDIO_HW_IDLE;
        }
    }

    // Now set the master mute in each playback thread.  Playback threads
    // assigned to HALs which do not have master mute support will apply master mute
    // during the mix operation.  Threads with HALs which do support master mute
    // will simply ignore the setting.
    Vector<VolumeInterface *> volumeInterfaces = getAllVolumeInterfaces_l();
    for (size_t i = 0; i < volumeInterfaces.size(); i++) {
        volumeInterfaces[i]->setMasterMute(muted);
    }

    return NO_ERROR;
}

float AudioFlinger::masterVolume() const
{
    Mutex::Autolock _l(mLock);
    return masterVolume_l();
}

status_t AudioFlinger::getMasterBalance(float *balance) const
{
    Mutex::Autolock _l(mLock);
    *balance = getMasterBalance_l();
    return NO_ERROR; // if called through binder, may return a transactional error
}

bool AudioFlinger::masterMute() const
{
    Mutex::Autolock _l(mLock);
    return masterMute_l();
}

float AudioFlinger::masterVolume_l() const
{
    return mMasterVolume;
}

float AudioFlinger::getMasterBalance_l() const
{
    return mMasterBalance;
}

bool AudioFlinger::masterMute_l() const
{
    return mMasterMute;
}

status_t AudioFlinger::checkStreamType(audio_stream_type_t stream) const
{
    if (uint32_t(stream) >= AUDIO_STREAM_CNT) {
        ALOGW("checkStreamType() invalid stream %d", stream);
        return BAD_VALUE;
    }
    const uid_t callerUid = IPCThreadState::self()->getCallingUid();
    if (uint32_t(stream) >= AUDIO_STREAM_PUBLIC_CNT && !isAudioServerUid(callerUid)) {
        ALOGW("checkStreamType() uid %d cannot use internal stream type %d", callerUid, stream);
        return PERMISSION_DENIED;
    }

    return NO_ERROR;
}

status_t AudioFlinger::setStreamVolume(audio_stream_type_t stream, float value,
        audio_io_handle_t output)
{
    // check calling permissions
    if (!settingsAllowed()) {
        return PERMISSION_DENIED;
    }

    status_t status = checkStreamType(stream);
    if (status != NO_ERROR) {
        return status;
    }
    if (output == AUDIO_IO_HANDLE_NONE) {
        return BAD_VALUE;
    }
    LOG_ALWAYS_FATAL_IF(stream == AUDIO_STREAM_PATCH && value != 1.0f,
                        "AUDIO_STREAM_PATCH must have full scale volume");

    AutoMutex lock(mLock);
    VolumeInterface *volumeInterface = getVolumeInterface_l(output);
    if (volumeInterface == NULL) {
        return BAD_VALUE;
    }
    volumeInterface->setStreamVolume(stream, value);

    return NO_ERROR;
}

status_t AudioFlinger::setRequestedLatencyMode(
        audio_io_handle_t output, audio_latency_mode_t mode) {
    if (output == AUDIO_IO_HANDLE_NONE) {
        return BAD_VALUE;
    }
    AutoMutex lock(mLock);
    PlaybackThread *thread = checkPlaybackThread_l(output);
    if (thread == nullptr) {
        return BAD_VALUE;
    }
    return thread->setRequestedLatencyMode(mode);
}

status_t AudioFlinger::getSupportedLatencyModes(audio_io_handle_t output,
            std::vector<audio_latency_mode_t>* modes) {
    if (output == AUDIO_IO_HANDLE_NONE) {
        return BAD_VALUE;
    }
    AutoMutex lock(mLock);
    PlaybackThread *thread = checkPlaybackThread_l(output);
    if (thread == nullptr) {
        return BAD_VALUE;
    }
    return thread->getSupportedLatencyModes(modes);
}

<<<<<<< HEAD
status_t AudioFlinger::setBluetoothLatencyModesEnabled(bool enabled) {
=======
status_t AudioFlinger::setBluetoothVariableLatencyEnabled(bool enabled) {
>>>>>>> dc2f403f
    Mutex::Autolock _l(mLock);
    status_t status = INVALID_OPERATION;
    for (size_t i = 0; i < mPlaybackThreads.size(); i++) {
        // Success if at least one PlaybackThread supports Bluetooth latency modes
<<<<<<< HEAD
        if (mPlaybackThreads.valueAt(i)->setBluetoothLatencyModesEnabled(enabled) == NO_ERROR) {
=======
        if (mPlaybackThreads.valueAt(i)->setBluetoothVariableLatencyEnabled(enabled) == NO_ERROR) {
>>>>>>> dc2f403f
            status = NO_ERROR;
        }
    }
    if (status == NO_ERROR) {
        mBluetoothLatencyModesEnabled.store(enabled);
    }
    return status;
}

<<<<<<< HEAD
status_t AudioFlinger::supportsBluetoothLatencyModes(bool* support) {
=======
status_t AudioFlinger::isBluetoothVariableLatencyEnabled(bool *enabled) {
    if (enabled == nullptr) {
        return BAD_VALUE;
    }
    *enabled = mBluetoothLatencyModesEnabled.load();
    return NO_ERROR;
}

status_t AudioFlinger::supportsBluetoothVariableLatency(bool* support) {
>>>>>>> dc2f403f
    if (support == nullptr) {
        return BAD_VALUE;
    }
    Mutex::Autolock _l(mLock);
    *support = false;
    for (size_t i = 0; i < mAudioHwDevs.size(); i++) {
<<<<<<< HEAD
        if (mAudioHwDevs.valueAt(i)->supportsBluetoothLatencyModes()) {
=======
        if (mAudioHwDevs.valueAt(i)->supportsBluetoothVariableLatency()) {
>>>>>>> dc2f403f
             *support = true;
             break;
        }
    }
    return NO_ERROR;
}

status_t AudioFlinger::setStreamMute(audio_stream_type_t stream, bool muted)
{
    // check calling permissions
    if (!settingsAllowed()) {
        return PERMISSION_DENIED;
    }

    status_t status = checkStreamType(stream);
    if (status != NO_ERROR) {
        return status;
    }
    ALOG_ASSERT(stream != AUDIO_STREAM_PATCH, "attempt to mute AUDIO_STREAM_PATCH");

    if (uint32_t(stream) == AUDIO_STREAM_ENFORCED_AUDIBLE) {
        ALOGE("setStreamMute() invalid stream %d", stream);
        return BAD_VALUE;
    }

    AutoMutex lock(mLock);
    mStreamTypes[stream].mute = muted;
    Vector<VolumeInterface *> volumeInterfaces = getAllVolumeInterfaces_l();
    for (size_t i = 0; i < volumeInterfaces.size(); i++) {
        volumeInterfaces[i]->setStreamMute(stream, muted);
    }

    return NO_ERROR;
}

float AudioFlinger::streamVolume(audio_stream_type_t stream, audio_io_handle_t output) const
{
    status_t status = checkStreamType(stream);
    if (status != NO_ERROR) {
        return 0.0f;
    }
    if (output == AUDIO_IO_HANDLE_NONE) {
        return 0.0f;
    }

    AutoMutex lock(mLock);
    VolumeInterface *volumeInterface = getVolumeInterface_l(output);
    if (volumeInterface == NULL) {
        return 0.0f;
    }

    return volumeInterface->streamVolume(stream);
}

bool AudioFlinger::streamMute(audio_stream_type_t stream) const
{
    status_t status = checkStreamType(stream);
    if (status != NO_ERROR) {
        return true;
    }

    AutoMutex lock(mLock);
    return streamMute_l(stream);
}


void AudioFlinger::broadcastParametersToRecordThreads_l(const String8& keyValuePairs)
{
    for (size_t i = 0; i < mRecordThreads.size(); i++) {
        mRecordThreads.valueAt(i)->setParameters(keyValuePairs);
    }
}

void AudioFlinger::updateOutDevicesForRecordThreads_l(const DeviceDescriptorBaseVector& devices)
{
    for (size_t i = 0; i < mRecordThreads.size(); i++) {
        mRecordThreads.valueAt(i)->updateOutDevices(devices);
    }
}

// forwardAudioHwSyncToDownstreamPatches_l() must be called with AudioFlinger::mLock held
void AudioFlinger::forwardParametersToDownstreamPatches_l(
        audio_io_handle_t upStream, const String8& keyValuePairs,
        std::function<bool(const sp<PlaybackThread>&)> useThread)
{
    std::vector<PatchPanel::SoftwarePatch> swPatches;
    if (mPatchPanel.getDownstreamSoftwarePatches(upStream, &swPatches) != OK) return;
    ALOGV_IF(!swPatches.empty(), "%s found %zu downstream patches for stream ID %d",
            __func__, swPatches.size(), upStream);
    for (const auto& swPatch : swPatches) {
        sp<PlaybackThread> downStream = checkPlaybackThread_l(swPatch.getPlaybackThreadHandle());
        if (downStream != NULL && (useThread == nullptr || useThread(downStream))) {
            downStream->setParameters(keyValuePairs);
        }
    }
}

// Update downstream patches for all playback threads attached to an MSD module
void AudioFlinger::updateDownStreamPatches_l(const struct audio_patch *patch,
                                             const std::set<audio_io_handle_t> streams)
{
    for (const audio_io_handle_t stream : streams) {
        PlaybackThread *playbackThread = checkPlaybackThread_l(stream);
        if (playbackThread == nullptr || !playbackThread->isMsdDevice()) {
            continue;
        }
        playbackThread->setDownStreamPatch(patch);
        playbackThread->sendIoConfigEvent(AUDIO_OUTPUT_CONFIG_CHANGED);
    }
}

// Filter reserved keys from setParameters() before forwarding to audio HAL or acting upon.
// Some keys are used for audio routing and audio path configuration and should be reserved for use
// by audio policy and audio flinger for functional, privacy and security reasons.
void AudioFlinger::filterReservedParameters(String8& keyValuePairs, uid_t callingUid)
{
    static const String8 kReservedParameters[] = {
        String8(AudioParameter::keyRouting),
        String8(AudioParameter::keySamplingRate),
        String8(AudioParameter::keyFormat),
        String8(AudioParameter::keyChannels),
        String8(AudioParameter::keyFrameCount),
        String8(AudioParameter::keyInputSource),
        String8(AudioParameter::keyMonoOutput),
        String8(AudioParameter::keyDeviceConnect),
        String8(AudioParameter::keyDeviceDisconnect),
        String8(AudioParameter::keyStreamSupportedFormats),
        String8(AudioParameter::keyStreamSupportedChannels),
        String8(AudioParameter::keyStreamSupportedSamplingRates),
    };

    if (isAudioServerUid(callingUid)) {
        return; // no need to filter if audioserver.
    }

    AudioParameter param = AudioParameter(keyValuePairs);
    String8 value;
    AudioParameter rejectedParam;
    for (auto& key : kReservedParameters) {
        if (param.get(key, value) == NO_ERROR) {
            rejectedParam.add(key, value);
            param.remove(key);
        }
    }
    logFilteredParameters(param.size() + rejectedParam.size(), keyValuePairs,
                          rejectedParam.size(), rejectedParam.toString(), callingUid);
    keyValuePairs = param.toString();
}

void AudioFlinger::logFilteredParameters(size_t originalKVPSize, const String8& originalKVPs,
                                         size_t rejectedKVPSize, const String8& rejectedKVPs,
                                         uid_t callingUid) {
    auto prefix = String8::format("UID %5d", callingUid);
    auto suffix = String8::format("%zu KVP received: %s", originalKVPSize, originalKVPs.c_str());
    if (rejectedKVPSize != 0) {
        auto error = String8::format("%zu KVP rejected: %s", rejectedKVPSize, rejectedKVPs.c_str());
        ALOGW("%s: %s, %s, %s", __func__, prefix.c_str(), error.c_str(), suffix.c_str());
        mRejectedSetParameterLog.log("%s, %s, %s", prefix.c_str(), error.c_str(), suffix.c_str());
    } else {
        auto& logger = (isServiceUid(callingUid) ? mSystemSetParameterLog : mAppSetParameterLog);
        logger.log("%s, %s", prefix.c_str(), suffix.c_str());
    }
}

status_t AudioFlinger::setParameters(audio_io_handle_t ioHandle, const String8& keyValuePairs)
{
    ALOGV("setParameters(): io %d, keyvalue %s, calling pid %d calling uid %d",
            ioHandle, keyValuePairs.string(),
            IPCThreadState::self()->getCallingPid(), IPCThreadState::self()->getCallingUid());

    // check calling permissions
    if (!settingsAllowed()) {
        return PERMISSION_DENIED;
    }

    String8 filteredKeyValuePairs = keyValuePairs;
    filterReservedParameters(filteredKeyValuePairs, IPCThreadState::self()->getCallingUid());

    ALOGV("%s: filtered keyvalue %s", __func__, filteredKeyValuePairs.string());

    // AUDIO_IO_HANDLE_NONE means the parameters are global to the audio hardware interface
    if (ioHandle == AUDIO_IO_HANDLE_NONE) {
        Mutex::Autolock _l(mLock);
        // result will remain NO_INIT if no audio device is present
        status_t final_result = NO_INIT;
        {
            AutoMutex lock(mHardwareLock);
            mHardwareStatus = AUDIO_HW_SET_PARAMETER;
            for (size_t i = 0; i < mAudioHwDevs.size(); i++) {
                sp<DeviceHalInterface> dev = mAudioHwDevs.valueAt(i)->hwDevice();
                status_t result = dev->setParameters(filteredKeyValuePairs);
                // return success if at least one audio device accepts the parameters as not all
                // HALs are requested to support all parameters. If no audio device supports the
                // requested parameters, the last error is reported.
                if (final_result != NO_ERROR) {
                    final_result = result;
                }
            }
            mHardwareStatus = AUDIO_HW_IDLE;
        }
        // disable AEC and NS if the device is a BT SCO headset supporting those pre processings
        AudioParameter param = AudioParameter(filteredKeyValuePairs);
        String8 value;
        if (param.get(String8(AudioParameter::keyBtNrec), value) == NO_ERROR) {
            bool btNrecIsOff = (value == AudioParameter::valueOff);
            if (mBtNrecIsOff.exchange(btNrecIsOff) != btNrecIsOff) {
                for (size_t i = 0; i < mRecordThreads.size(); i++) {
                    mRecordThreads.valueAt(i)->checkBtNrec();
                }
            }
        }
        String8 screenState;
        if (param.get(String8(AudioParameter::keyScreenState), screenState) == NO_ERROR) {
            bool isOff = (screenState == AudioParameter::valueOff);
            if (isOff != (AudioFlinger::mScreenState & 1)) {
                AudioFlinger::mScreenState = ((AudioFlinger::mScreenState & ~1) + 2) | isOff;
            }
        }
        return final_result;
    }

    // hold a strong ref on thread in case closeOutput() or closeInput() is called
    // and the thread is exited once the lock is released
    sp<ThreadBase> thread;
    {
        Mutex::Autolock _l(mLock);
        thread = checkPlaybackThread_l(ioHandle);
        if (thread == 0) {
            thread = checkRecordThread_l(ioHandle);
            if (thread == 0) {
                thread = checkMmapThread_l(ioHandle);
            }
        } else if (thread == primaryPlaybackThread_l()) {
            // indicate output device change to all input threads for pre processing
            AudioParameter param = AudioParameter(filteredKeyValuePairs);
            int value;
            if ((param.getInt(String8(AudioParameter::keyRouting), value) == NO_ERROR) &&
                    (value != 0)) {
                broadcastParametersToRecordThreads_l(filteredKeyValuePairs);
            }
        }
    }
    if (thread != 0) {
        status_t result = thread->setParameters(filteredKeyValuePairs);
        forwardParametersToDownstreamPatches_l(thread->id(), filteredKeyValuePairs);
        return result;
    }
    return BAD_VALUE;
}

String8 AudioFlinger::getParameters(audio_io_handle_t ioHandle, const String8& keys) const
{
    ALOGVV("getParameters() io %d, keys %s, calling pid %d",
            ioHandle, keys.string(), IPCThreadState::self()->getCallingPid());

    Mutex::Autolock _l(mLock);

    if (ioHandle == AUDIO_IO_HANDLE_NONE) {
        String8 out_s8;

        AutoMutex lock(mHardwareLock);
        for (size_t i = 0; i < mAudioHwDevs.size(); i++) {
            String8 s;
            mHardwareStatus = AUDIO_HW_GET_PARAMETER;
            sp<DeviceHalInterface> dev = mAudioHwDevs.valueAt(i)->hwDevice();
            status_t result = dev->getParameters(keys, &s);
            mHardwareStatus = AUDIO_HW_IDLE;
            if (result == OK) out_s8 += s;
        }
        return out_s8;
    }

    ThreadBase *thread = (ThreadBase *)checkPlaybackThread_l(ioHandle);
    if (thread == NULL) {
        thread = (ThreadBase *)checkRecordThread_l(ioHandle);
        if (thread == NULL) {
            thread = (ThreadBase *)checkMmapThread_l(ioHandle);
            if (thread == NULL) {
                return String8("");
            }
        }
    }
    return thread->getParameters(keys);
}

size_t AudioFlinger::getInputBufferSize(uint32_t sampleRate, audio_format_t format,
        audio_channel_mask_t channelMask) const
{
    status_t ret = initCheck();
    if (ret != NO_ERROR) {
        return 0;
    }
    if ((sampleRate == 0) ||
            !audio_is_valid_format(format) || !audio_has_proportional_frames(format) ||
            !audio_is_input_channel(channelMask)) {
        return 0;
    }

    AutoMutex lock(mHardwareLock);
    if (mPrimaryHardwareDev == nullptr) {
        return 0;
    }
    mHardwareStatus = AUDIO_HW_GET_INPUT_BUFFER_SIZE;

    sp<DeviceHalInterface> dev = mPrimaryHardwareDev->hwDevice();
    std::vector<audio_channel_mask_t> channelMasks = {channelMask};
    if (channelMask != AUDIO_CHANNEL_IN_MONO)
        channelMasks.push_back(AUDIO_CHANNEL_IN_MONO);
    if (channelMask != AUDIO_CHANNEL_IN_STEREO)
        channelMasks.push_back(AUDIO_CHANNEL_IN_STEREO);

    std::vector<audio_format_t> formats = {format};
    if (format != AUDIO_FORMAT_PCM_16_BIT)
        formats.push_back(AUDIO_FORMAT_PCM_16_BIT);

    std::vector<uint32_t> sampleRates = {sampleRate};
    static const uint32_t SR_44100 = 44100;
    static const uint32_t SR_48000 = 48000;

    if (sampleRate != SR_48000)
        sampleRates.push_back(SR_48000);
    if (sampleRate != SR_44100)
        sampleRates.push_back(SR_44100);

    mHardwareStatus = AUDIO_HW_IDLE;

    // Change parameters of the configuration each iteration until we find a
    // configuration that the device will support.
    audio_config_t config = AUDIO_CONFIG_INITIALIZER;
    for (auto testChannelMask : channelMasks) {
        config.channel_mask = testChannelMask;
        for (auto testFormat : formats) {
            config.format = testFormat;
            for (auto testSampleRate : sampleRates) {
                config.sample_rate = testSampleRate;

                size_t bytes = 0;
                status_t result = dev->getInputBufferSize(&config, &bytes);
                if (result != OK || bytes == 0) {
                    continue;
                }

                if (config.sample_rate != sampleRate || config.channel_mask != channelMask ||
                    config.format != format) {
                    uint32_t dstChannelCount = audio_channel_count_from_in_mask(channelMask);
                    uint32_t srcChannelCount =
                        audio_channel_count_from_in_mask(config.channel_mask);
                    size_t srcFrames =
                        bytes / audio_bytes_per_frame(srcChannelCount, config.format);
                    size_t dstFrames = destinationFramesPossible(
                        srcFrames, config.sample_rate, sampleRate);
                    bytes = dstFrames * audio_bytes_per_frame(dstChannelCount, format);
                }
                return bytes;
            }
        }
    }

    ALOGW("getInputBufferSize failed with minimum buffer size sampleRate %u, "
              "format %#x, channelMask %#x",sampleRate, format, channelMask);
    return 0;
}

uint32_t AudioFlinger::getInputFramesLost(audio_io_handle_t ioHandle) const
{
    Mutex::Autolock _l(mLock);

    RecordThread *recordThread = checkRecordThread_l(ioHandle);
    if (recordThread != NULL) {
        return recordThread->getInputFramesLost();
    }
    return 0;
}

status_t AudioFlinger::setVoiceVolume(float value)
{
    status_t ret = initCheck();
    if (ret != NO_ERROR) {
        return ret;
    }

    // check calling permissions
    if (!settingsAllowed()) {
        return PERMISSION_DENIED;
    }

    AutoMutex lock(mHardwareLock);
    if (mPrimaryHardwareDev == nullptr) {
        return INVALID_OPERATION;
    }
    sp<DeviceHalInterface> dev = mPrimaryHardwareDev->hwDevice();
    mHardwareStatus = AUDIO_HW_SET_VOICE_VOLUME;
    ret = dev->setVoiceVolume(value);
    mHardwareStatus = AUDIO_HW_IDLE;

    mediametrics::LogItem(mMetricsId)
        .set(AMEDIAMETRICS_PROP_EVENT, AMEDIAMETRICS_PROP_EVENT_VALUE_SETVOICEVOLUME)
        .set(AMEDIAMETRICS_PROP_VOICEVOLUME, (double)value)
        .record();
    return ret;
}

status_t AudioFlinger::getRenderPosition(uint32_t *halFrames, uint32_t *dspFrames,
        audio_io_handle_t output) const
{
    Mutex::Autolock _l(mLock);

    PlaybackThread *playbackThread = checkPlaybackThread_l(output);
    if (playbackThread != NULL) {
        return playbackThread->getRenderPosition(halFrames, dspFrames);
    }

    return BAD_VALUE;
}

void AudioFlinger::registerClient(const sp<media::IAudioFlingerClient>& client)
{
    Mutex::Autolock _l(mLock);
    if (client == 0) {
        return;
    }
    pid_t pid = IPCThreadState::self()->getCallingPid();
    const uid_t uid = IPCThreadState::self()->getCallingUid();
    {
        Mutex::Autolock _cl(mClientLock);
        if (mNotificationClients.indexOfKey(pid) < 0) {
            sp<NotificationClient> notificationClient = new NotificationClient(this,
                                                                                client,
                                                                                pid,
                                                                                uid);
            ALOGV("registerClient() client %p, pid %d, uid %u",
                    notificationClient.get(), pid, uid);

            mNotificationClients.add(pid, notificationClient);

            sp<IBinder> binder = IInterface::asBinder(client);
            binder->linkToDeath(notificationClient);
        }
    }

    // mClientLock should not be held here because ThreadBase::sendIoConfigEvent() will lock the
    // ThreadBase mutex and the locking order is ThreadBase::mLock then AudioFlinger::mClientLock.
    // the config change is always sent from playback or record threads to avoid deadlock
    // with AudioSystem::gLock
    for (size_t i = 0; i < mPlaybackThreads.size(); i++) {
        mPlaybackThreads.valueAt(i)->sendIoConfigEvent(AUDIO_OUTPUT_REGISTERED, pid);
    }

    for (size_t i = 0; i < mRecordThreads.size(); i++) {
        mRecordThreads.valueAt(i)->sendIoConfigEvent(AUDIO_INPUT_REGISTERED, pid);
    }
}

void AudioFlinger::removeNotificationClient(pid_t pid)
{
    std::vector< sp<AudioFlinger::EffectModule> > removedEffects;
    {
        Mutex::Autolock _l(mLock);
        {
            Mutex::Autolock _cl(mClientLock);
            mNotificationClients.removeItem(pid);
        }

        ALOGV("%d died, releasing its sessions", pid);
        size_t num = mAudioSessionRefs.size();
        bool removed = false;
        for (size_t i = 0; i < num; ) {
            AudioSessionRef *ref = mAudioSessionRefs.itemAt(i);
            ALOGV(" pid %d @ %zu", ref->mPid, i);
            if (ref->mPid == pid) {
                ALOGV(" removing entry for pid %d session %d", pid, ref->mSessionid);
                mAudioSessionRefs.removeAt(i);
                delete ref;
                removed = true;
                num--;
            } else {
                i++;
            }
        }
        if (removed) {
            removedEffects = purgeStaleEffects_l();
        }
    }
    for (auto& effect : removedEffects) {
        effect->updatePolicyState();
    }
}

void AudioFlinger::ioConfigChanged(audio_io_config_event_t event,
                                   const sp<AudioIoDescriptor>& ioDesc,
                                   pid_t pid) {
    media::AudioIoConfigEvent eventAidl = VALUE_OR_FATAL(
            legacy2aidl_audio_io_config_event_t_AudioIoConfigEvent(event));
    media::AudioIoDescriptor descAidl = VALUE_OR_FATAL(
            legacy2aidl_AudioIoDescriptor_AudioIoDescriptor(ioDesc));

    Mutex::Autolock _l(mClientLock);
    size_t size = mNotificationClients.size();
    for (size_t i = 0; i < size; i++) {
        if ((pid == 0) || (mNotificationClients.keyAt(i) == pid)) {
            mNotificationClients.valueAt(i)->audioFlingerClient()->ioConfigChanged(eventAidl,
                                                                                   descAidl);
        }
    }
}

void AudioFlinger::onSupportedLatencyModesChanged(
        audio_io_handle_t output, const std::vector<audio_latency_mode_t>& modes) {
    int32_t outputAidl = VALUE_OR_FATAL(legacy2aidl_audio_io_handle_t_int32_t(output));
    std::vector<media::audio::common::AudioLatencyMode> modesAidl = VALUE_OR_FATAL(
                convertContainer<std::vector<media::audio::common::AudioLatencyMode>>(
                        modes, legacy2aidl_audio_latency_mode_t_AudioLatencyMode));

    Mutex::Autolock _l(mClientLock);
    size_t size = mNotificationClients.size();
    for (size_t i = 0; i < size; i++) {
        mNotificationClients.valueAt(i)->audioFlingerClient()
                ->onSupportedLatencyModesChanged(outputAidl, modesAidl);
    }
}

// removeClient_l() must be called with AudioFlinger::mClientLock held
void AudioFlinger::removeClient_l(pid_t pid)
{
    ALOGV("removeClient_l() pid %d, calling pid %d", pid,
            IPCThreadState::self()->getCallingPid());
    mClients.removeItem(pid);
}

// getEffectThread_l() must be called with AudioFlinger::mLock held
sp<AudioFlinger::ThreadBase> AudioFlinger::getEffectThread_l(audio_session_t sessionId,
        int effectId)
{
    sp<ThreadBase> thread;

    for (size_t i = 0; i < mPlaybackThreads.size(); i++) {
        if (mPlaybackThreads.valueAt(i)->getEffect(sessionId, effectId) != 0) {
            ALOG_ASSERT(thread == 0);
            thread = mPlaybackThreads.valueAt(i);
        }
    }
    if (thread != nullptr) {
        return thread;
    }
    for (size_t i = 0; i < mRecordThreads.size(); i++) {
        if (mRecordThreads.valueAt(i)->getEffect(sessionId, effectId) != 0) {
            ALOG_ASSERT(thread == 0);
            thread = mRecordThreads.valueAt(i);
        }
    }
    if (thread != nullptr) {
        return thread;
    }
    for (size_t i = 0; i < mMmapThreads.size(); i++) {
        if (mMmapThreads.valueAt(i)->getEffect(sessionId, effectId) != 0) {
            ALOG_ASSERT(thread == 0);
            thread = mMmapThreads.valueAt(i);
        }
    }
    return thread;
}



// ----------------------------------------------------------------------------

AudioFlinger::Client::Client(const sp<AudioFlinger>& audioFlinger, pid_t pid)
    :   RefBase(),
        mAudioFlinger(audioFlinger),
        mPid(pid)
{
    mMemoryDealer = new MemoryDealer(
            audioFlinger->getClientSharedHeapSize(),
            (std::string("AudioFlinger::Client(") + std::to_string(pid) + ")").c_str());
}

// Client destructor must be called with AudioFlinger::mClientLock held
AudioFlinger::Client::~Client()
{
    mAudioFlinger->removeClient_l(mPid);
}

sp<MemoryDealer> AudioFlinger::Client::heap() const
{
    return mMemoryDealer;
}

// ----------------------------------------------------------------------------

AudioFlinger::NotificationClient::NotificationClient(const sp<AudioFlinger>& audioFlinger,
                                                     const sp<media::IAudioFlingerClient>& client,
                                                     pid_t pid,
                                                     uid_t uid)
    : mAudioFlinger(audioFlinger), mPid(pid), mUid(uid), mAudioFlingerClient(client)
{
}

AudioFlinger::NotificationClient::~NotificationClient()
{
}

void AudioFlinger::NotificationClient::binderDied(const wp<IBinder>& who __unused)
{
    sp<NotificationClient> keep(this);
    mAudioFlinger->removeNotificationClient(mPid);
}

// ----------------------------------------------------------------------------
AudioFlinger::MediaLogNotifier::MediaLogNotifier()
    : mPendingRequests(false) {}


void AudioFlinger::MediaLogNotifier::requestMerge() {
    AutoMutex _l(mMutex);
    mPendingRequests = true;
    mCond.signal();
}

bool AudioFlinger::MediaLogNotifier::threadLoop() {
    // Should already have been checked, but just in case
    if (sMediaLogService == 0) {
        return false;
    }
    // Wait until there are pending requests
    {
        AutoMutex _l(mMutex);
        mPendingRequests = false; // to ignore past requests
        while (!mPendingRequests) {
            mCond.wait(mMutex);
            // TODO may also need an exitPending check
        }
        mPendingRequests = false;
    }
    // Execute the actual MediaLogService binder call and ignore extra requests for a while
    sMediaLogService->requestMergeWakeup();
    usleep(kPostTriggerSleepPeriod);
    return true;
}

void AudioFlinger::requestLogMerge() {
    mMediaLogNotifier->requestMerge();
}

// ----------------------------------------------------------------------------

status_t AudioFlinger::createRecord(const media::CreateRecordRequest& _input,
                                    media::CreateRecordResponse& _output)
{
    CreateRecordInput input = VALUE_OR_RETURN_STATUS(CreateRecordInput::fromAidl(_input));
    CreateRecordOutput output;

    sp<RecordThread::RecordTrack> recordTrack;
    sp<RecordHandle> recordHandle;
    sp<Client> client;
    status_t lStatus;
    audio_session_t sessionId = input.sessionId;
    audio_port_handle_t portId = AUDIO_PORT_HANDLE_NONE;

    output.cblk.clear();
    output.buffers.clear();
    output.inputId = AUDIO_IO_HANDLE_NONE;

    // TODO b/182392553: refactor or clean up
    AttributionSourceState adjAttributionSource = input.clientInfo.attributionSource;
    bool updatePid = (adjAttributionSource.pid == -1);
    const uid_t callingUid = IPCThreadState::self()->getCallingUid();
    const uid_t currentUid = VALUE_OR_RETURN_STATUS(legacy2aidl_uid_t_int32_t(
           adjAttributionSource.uid));
    if (!isAudioServerOrMediaServerUid(callingUid)) {
        ALOGW_IF(currentUid != callingUid,
                "%s uid %d tried to pass itself off as %d",
                __FUNCTION__, callingUid, currentUid);
        adjAttributionSource.uid = VALUE_OR_RETURN_STATUS(legacy2aidl_uid_t_int32_t(callingUid));
        updatePid = true;
    }
    const pid_t callingPid = IPCThreadState::self()->getCallingPid();
    const pid_t currentPid = VALUE_OR_RETURN_STATUS(aidl2legacy_int32_t_pid_t(
            adjAttributionSource.pid));
    if (updatePid) {
        ALOGW_IF(currentPid != (pid_t)-1 && currentPid != callingPid,
                 "%s uid %d pid %d tried to pass itself off as pid %d",
                 __func__, callingUid, callingPid, currentPid);
        adjAttributionSource.pid = VALUE_OR_RETURN_STATUS(legacy2aidl_pid_t_int32_t(callingPid));
    }

    // we don't yet support anything other than linear PCM
    if (!audio_is_valid_format(input.config.format) || !audio_is_linear_pcm(input.config.format)) {
        ALOGE("createRecord() invalid format %#x", input.config.format);
        lStatus = BAD_VALUE;
        goto Exit;
    }

    // further channel mask checks are performed by createRecordTrack_l()
    if (!audio_is_input_channel(input.config.channel_mask)) {
        ALOGE("createRecord() invalid channel mask %#x", input.config.channel_mask);
        lStatus = BAD_VALUE;
        goto Exit;
    }

    if (sessionId == AUDIO_SESSION_ALLOCATE) {
        sessionId = (audio_session_t) newAudioUniqueId(AUDIO_UNIQUE_ID_USE_SESSION);
    } else if (audio_unique_id_get_use(sessionId) != AUDIO_UNIQUE_ID_USE_SESSION) {
        lStatus = BAD_VALUE;
        goto Exit;
    }

    output.sessionId = sessionId;
    output.selectedDeviceId = input.selectedDeviceId;
    output.flags = input.flags;

    client = registerPid(VALUE_OR_FATAL(aidl2legacy_int32_t_pid_t(adjAttributionSource.pid)));

    // Not a conventional loop, but a retry loop for at most two iterations total.
    // Try first maybe with FAST flag then try again without FAST flag if that fails.
    // Exits loop via break on no error of got exit on error
    // The sp<> references will be dropped when re-entering scope.
    // The lack of indentation is deliberate, to reduce code churn and ease merges.
    for (;;) {
    // release previously opened input if retrying.
    if (output.inputId != AUDIO_IO_HANDLE_NONE) {
        recordTrack.clear();
        AudioSystem::releaseInput(portId);
        output.inputId = AUDIO_IO_HANDLE_NONE;
        output.selectedDeviceId = input.selectedDeviceId;
        portId = AUDIO_PORT_HANDLE_NONE;
    }
    lStatus = AudioSystem::getInputForAttr(&input.attr, &output.inputId,
                                      input.riid,
                                      sessionId,
                                    // FIXME compare to AudioTrack
                                      adjAttributionSource,
                                      &input.config,
                                      output.flags, &output.selectedDeviceId, &portId);
    if (lStatus != NO_ERROR) {
        ALOGE("createRecord() getInputForAttr return error %d", lStatus);
        goto Exit;
    }

    {
        Mutex::Autolock _l(mLock);
        RecordThread *thread = checkRecordThread_l(output.inputId);
        if (thread == NULL) {
            ALOGW("createRecord() checkRecordThread_l failed, input handle %d", output.inputId);
            lStatus = FAILED_TRANSACTION;
            goto Exit;
        }

        ALOGV("createRecord() lSessionId: %d input %d", sessionId, output.inputId);

        output.sampleRate = input.config.sample_rate;
        output.frameCount = input.frameCount;
        output.notificationFrameCount = input.notificationFrameCount;

        recordTrack = thread->createRecordTrack_l(client, input.attr, &output.sampleRate,
                                                  input.config.format, input.config.channel_mask,
                                                  &output.frameCount, sessionId,
                                                  &output.notificationFrameCount,
                                                  callingPid, adjAttributionSource, &output.flags,
                                                  input.clientInfo.clientTid,
                                                  &lStatus, portId, input.maxSharedAudioHistoryMs);
        LOG_ALWAYS_FATAL_IF((lStatus == NO_ERROR) && (recordTrack == 0));

        // lStatus == BAD_TYPE means FAST flag was rejected: request a new input from
        // audio policy manager without FAST constraint
        if (lStatus == BAD_TYPE) {
            continue;
        }

        if (lStatus != NO_ERROR) {
            goto Exit;
        }

        if (recordTrack->isFastTrack()) {
            output.serverConfig = {
                    thread->sampleRate(),
                    thread->channelMask(),
                    thread->format()
            };
        } else {
            output.serverConfig = {
                    recordTrack->sampleRate(),
                    recordTrack->channelMask(),
                    recordTrack->format()
            };
        }

        // Check if one effect chain was awaiting for an AudioRecord to be created on this
        // session and move it to this thread.
        sp<EffectChain> chain = getOrphanEffectChain_l(sessionId);
        if (chain != 0) {
            Mutex::Autolock _l(thread->mLock);
            thread->addEffectChain_l(chain);
        }
        break;
    }
    // End of retry loop.
    // The lack of indentation is deliberate, to reduce code churn and ease merges.
    }

    output.cblk = recordTrack->getCblk();
    output.buffers = recordTrack->getBuffers();
    output.portId = portId;

    output.audioRecord = new RecordHandle(recordTrack);
    _output = VALUE_OR_FATAL(output.toAidl());

Exit:
    if (lStatus != NO_ERROR) {
        // remove local strong reference to Client before deleting the RecordTrack so that the
        // Client destructor is called by the TrackBase destructor with mClientLock held
        // Don't hold mClientLock when releasing the reference on the track as the
        // destructor will acquire it.
        {
            Mutex::Autolock _cl(mClientLock);
            client.clear();
        }
        recordTrack.clear();
        if (output.inputId != AUDIO_IO_HANDLE_NONE) {
            AudioSystem::releaseInput(portId);
        }
    }

    return lStatus;
}



// ----------------------------------------------------------------------------

audio_module_handle_t AudioFlinger::loadHwModule(const char *name)
{
    if (name == NULL) {
        return AUDIO_MODULE_HANDLE_NONE;
    }
    if (!settingsAllowed()) {
        return AUDIO_MODULE_HANDLE_NONE;
    }
    Mutex::Autolock _l(mLock);
    AutoMutex lock(mHardwareLock);
    return loadHwModule_l(name);
}

// loadHwModule_l() must be called with AudioFlinger::mLock and AudioFlinger::mHardwareLock held
audio_module_handle_t AudioFlinger::loadHwModule_l(const char *name)
{
    for (size_t i = 0; i < mAudioHwDevs.size(); i++) {
        if (strncmp(mAudioHwDevs.valueAt(i)->moduleName(), name, strlen(name)) == 0) {
            ALOGW("loadHwModule() module %s already loaded", name);
            return mAudioHwDevs.keyAt(i);
        }
    }

    sp<DeviceHalInterface> dev;

    int rc = mDevicesFactoryHal->openDevice(name, &dev);
    if (rc) {
        ALOGE("loadHwModule() error %d loading module %s", rc, name);
        return AUDIO_MODULE_HANDLE_NONE;
    }

    mHardwareStatus = AUDIO_HW_INIT;
    rc = dev->initCheck();
    mHardwareStatus = AUDIO_HW_IDLE;
    if (rc) {
        ALOGE("loadHwModule() init check error %d for module %s", rc, name);
        return AUDIO_MODULE_HANDLE_NONE;
    }

    // Check and cache this HAL's level of support for master mute and master
    // volume.  If this is the first HAL opened, and it supports the get
    // methods, use the initial values provided by the HAL as the current
    // master mute and volume settings.

    AudioHwDevice::Flags flags = static_cast<AudioHwDevice::Flags>(0);
    if (0 == mAudioHwDevs.size()) {
        mHardwareStatus = AUDIO_HW_GET_MASTER_VOLUME;
        float mv;
        if (OK == dev->getMasterVolume(&mv)) {
            mMasterVolume = mv;
        }

        mHardwareStatus = AUDIO_HW_GET_MASTER_MUTE;
        bool mm;
        if (OK == dev->getMasterMute(&mm)) {
            mMasterMute = mm;
        }
    }

    mHardwareStatus = AUDIO_HW_SET_MASTER_VOLUME;
    if (OK == dev->setMasterVolume(mMasterVolume)) {
        flags = static_cast<AudioHwDevice::Flags>(flags |
                AudioHwDevice::AHWD_CAN_SET_MASTER_VOLUME);
    }

    mHardwareStatus = AUDIO_HW_SET_MASTER_MUTE;
    if (OK == dev->setMasterMute(mMasterMute)) {
        flags = static_cast<AudioHwDevice::Flags>(flags |
                AudioHwDevice::AHWD_CAN_SET_MASTER_MUTE);
    }

    mHardwareStatus = AUDIO_HW_IDLE;

    if (strcmp(name, AUDIO_HARDWARE_MODULE_ID_MSD) == 0) {
        // An MSD module is inserted before hardware modules in order to mix encoded streams.
        flags = static_cast<AudioHwDevice::Flags>(flags | AudioHwDevice::AHWD_IS_INSERT);
    }


    if (bool supports = false;
<<<<<<< HEAD
            dev->supportsBluetoothLatencyModes(&supports) == NO_ERROR && supports) {
=======
            dev->supportsBluetoothVariableLatency(&supports) == NO_ERROR && supports) {
>>>>>>> dc2f403f
        flags = static_cast<AudioHwDevice::Flags>(flags |
                AudioHwDevice::AHWD_SUPPORTS_BT_LATENCY_MODES);
    }

    audio_module_handle_t handle = (audio_module_handle_t) nextUniqueId(AUDIO_UNIQUE_ID_USE_MODULE);
    AudioHwDevice *audioDevice = new AudioHwDevice(handle, name, dev, flags);
    if (strcmp(name, AUDIO_HARDWARE_MODULE_ID_PRIMARY) == 0) {
        mPrimaryHardwareDev = audioDevice;
        mHardwareStatus = AUDIO_HW_SET_MODE;
        mPrimaryHardwareDev->hwDevice()->setMode(mMode);
        mHardwareStatus = AUDIO_HW_IDLE;
    }

    if (mDevicesFactoryHal->getHalVersion() > kMaxAAudioPropertyDeviceHalVersion) {
        if (int32_t mixerBursts = dev->getAAudioMixerBurstCount();
            mixerBursts > 0 && mixerBursts > mAAudioBurstsPerBuffer) {
            mAAudioBurstsPerBuffer = mixerBursts;
        }
        if (int32_t hwBurstMinMicros = dev->getAAudioHardwareBurstMinUsec();
            hwBurstMinMicros > 0
            && (hwBurstMinMicros < mAAudioHwBurstMinMicros || mAAudioHwBurstMinMicros == 0)) {
            mAAudioHwBurstMinMicros = hwBurstMinMicros;
        }
    }

    mAudioHwDevs.add(handle, audioDevice);

    ALOGI("loadHwModule() Loaded %s audio interface, handle %d", name, handle);

    return handle;

}

// ----------------------------------------------------------------------------

uint32_t AudioFlinger::getPrimaryOutputSamplingRate()
{
    Mutex::Autolock _l(mLock);
    PlaybackThread *thread = fastPlaybackThread_l();
    return thread != NULL ? thread->sampleRate() : 0;
}

size_t AudioFlinger::getPrimaryOutputFrameCount()
{
    Mutex::Autolock _l(mLock);
    PlaybackThread *thread = fastPlaybackThread_l();
    return thread != NULL ? thread->frameCountHAL() : 0;
}

// ----------------------------------------------------------------------------

status_t AudioFlinger::setLowRamDevice(bool isLowRamDevice, int64_t totalMemory)
{
    uid_t uid = IPCThreadState::self()->getCallingUid();
    if (!isAudioServerOrSystemServerUid(uid)) {
        return PERMISSION_DENIED;
    }
    Mutex::Autolock _l(mLock);
    if (mIsDeviceTypeKnown) {
        return INVALID_OPERATION;
    }
    mIsLowRamDevice = isLowRamDevice;
    mTotalMemory = totalMemory;
    // mIsLowRamDevice and mTotalMemory are obtained through ActivityManager;
    // see ActivityManager.isLowRamDevice() and ActivityManager.getMemoryInfo().
    // mIsLowRamDevice generally represent devices with less than 1GB of memory,
    // though actual setting is determined through device configuration.
    constexpr int64_t GB = 1024 * 1024 * 1024;
    mClientSharedHeapSize =
            isLowRamDevice ? kMinimumClientSharedHeapSizeBytes
                    : mTotalMemory < 2 * GB ? 4 * kMinimumClientSharedHeapSizeBytes
                    : mTotalMemory < 3 * GB ? 8 * kMinimumClientSharedHeapSizeBytes
                    : mTotalMemory < 4 * GB ? 16 * kMinimumClientSharedHeapSizeBytes
                    : 32 * kMinimumClientSharedHeapSizeBytes;
    mIsDeviceTypeKnown = true;

    // TODO: Cache the client shared heap size in a persistent property.
    // It's possible that a native process or Java service or app accesses audioserver
    // after it is registered by system server, but before AudioService updates
    // the memory info.  This would occur immediately after boot or an audioserver
    // crash and restore. Before update from AudioService, the client would get the
    // minimum heap size.

    ALOGD("isLowRamDevice:%s totalMemory:%lld mClientSharedHeapSize:%zu",
            (isLowRamDevice ? "true" : "false"),
            (long long)mTotalMemory,
            mClientSharedHeapSize.load());
    return NO_ERROR;
}

size_t AudioFlinger::getClientSharedHeapSize() const
{
    size_t heapSizeInBytes = property_get_int32("ro.af.client_heap_size_kbyte", 0) * 1024;
    if (heapSizeInBytes != 0) { // read-only property overrides all.
        return heapSizeInBytes;
    }
    return mClientSharedHeapSize;
}

status_t AudioFlinger::setAudioPortConfig(const struct audio_port_config *config)
{
    ALOGV(__func__);

    status_t status = AudioValidator::validateAudioPortConfig(*config);
    if (status != NO_ERROR) {
        return status;
    }

    audio_module_handle_t module;
    if (config->type == AUDIO_PORT_TYPE_DEVICE) {
        module = config->ext.device.hw_module;
    } else {
        module = config->ext.mix.hw_module;
    }

    Mutex::Autolock _l(mLock);
    AutoMutex lock(mHardwareLock);
    ssize_t index = mAudioHwDevs.indexOfKey(module);
    if (index < 0) {
        ALOGW("%s() bad hw module %d", __func__, module);
        return BAD_VALUE;
    }

    AudioHwDevice *audioHwDevice = mAudioHwDevs.valueAt(index);
    return audioHwDevice->hwDevice()->setAudioPortConfig(config);
}

audio_hw_sync_t AudioFlinger::getAudioHwSyncForSession(audio_session_t sessionId)
{
    Mutex::Autolock _l(mLock);

    ssize_t index = mHwAvSyncIds.indexOfKey(sessionId);
    if (index >= 0) {
        ALOGV("getAudioHwSyncForSession found ID %d for session %d",
              mHwAvSyncIds.valueAt(index), sessionId);
        return mHwAvSyncIds.valueAt(index);
    }

    sp<DeviceHalInterface> dev;
    {
        AutoMutex lock(mHardwareLock);
        if (mPrimaryHardwareDev == nullptr) {
            return AUDIO_HW_SYNC_INVALID;
        }
        dev = mPrimaryHardwareDev->hwDevice();
    }
    if (dev == nullptr) {
        return AUDIO_HW_SYNC_INVALID;
    }

    error::Result<audio_hw_sync_t> result = dev->getHwAvSync();
    if (!result.ok()) {
        ALOGW("getAudioHwSyncForSession error getting sync for session %d", sessionId);
        return AUDIO_HW_SYNC_INVALID;
    }
    audio_hw_sync_t value = VALUE_OR_FATAL(result);

    // allow only one session for a given HW A/V sync ID.
    for (size_t i = 0; i < mHwAvSyncIds.size(); i++) {
        if (mHwAvSyncIds.valueAt(i) == value) {
            ALOGV("getAudioHwSyncForSession removing ID %d for session %d",
                  value, mHwAvSyncIds.keyAt(i));
            mHwAvSyncIds.removeItemsAt(i);
            break;
        }
    }

    mHwAvSyncIds.add(sessionId, value);

    for (size_t i = 0; i < mPlaybackThreads.size(); i++) {
        sp<PlaybackThread> thread = mPlaybackThreads.valueAt(i);
        uint32_t sessions = thread->hasAudioSession(sessionId);
        if (sessions & ThreadBase::TRACK_SESSION) {
            AudioParameter param = AudioParameter();
            param.addInt(String8(AudioParameter::keyStreamHwAvSync), value);
            String8 keyValuePairs = param.toString();
            thread->setParameters(keyValuePairs);
            forwardParametersToDownstreamPatches_l(thread->id(), keyValuePairs,
                    [](const sp<PlaybackThread>& thread) { return thread->usesHwAvSync(); });
            break;
        }
    }

    ALOGV("getAudioHwSyncForSession adding ID %d for session %d", value, sessionId);
    return (audio_hw_sync_t)value;
}

status_t AudioFlinger::systemReady()
{
    Mutex::Autolock _l(mLock);
    ALOGI("%s", __FUNCTION__);
    if (mSystemReady) {
        ALOGW("%s called twice", __FUNCTION__);
        return NO_ERROR;
    }
    mSystemReady = true;
    for (size_t i = 0; i < mPlaybackThreads.size(); i++) {
        ThreadBase *thread = (ThreadBase *)mPlaybackThreads.valueAt(i).get();
        thread->systemReady();
    }
    for (size_t i = 0; i < mRecordThreads.size(); i++) {
        ThreadBase *thread = (ThreadBase *)mRecordThreads.valueAt(i).get();
        thread->systemReady();
    }
    for (size_t i = 0; i < mMmapThreads.size(); i++) {
        ThreadBase *thread = (ThreadBase *)mMmapThreads.valueAt(i).get();
        thread->systemReady();
    }
    return NO_ERROR;
}

status_t AudioFlinger::getMicrophones(std::vector<media::MicrophoneInfo> *microphones)
{
    AutoMutex lock(mHardwareLock);
    status_t status = INVALID_OPERATION;

    for (size_t i = 0; i < mAudioHwDevs.size(); i++) {
        std::vector<media::MicrophoneInfo> mics;
        AudioHwDevice *dev = mAudioHwDevs.valueAt(i);
        mHardwareStatus = AUDIO_HW_GET_MICROPHONES;
        status_t devStatus = dev->hwDevice()->getMicrophones(&mics);
        mHardwareStatus = AUDIO_HW_IDLE;
        if (devStatus == NO_ERROR) {
            microphones->insert(microphones->begin(), mics.begin(), mics.end());
            // report success if at least one HW module supports the function.
            status = NO_ERROR;
        }
    }

    return status;
}

// setAudioHwSyncForSession_l() must be called with AudioFlinger::mLock held
void AudioFlinger::setAudioHwSyncForSession_l(PlaybackThread *thread, audio_session_t sessionId)
{
    ssize_t index = mHwAvSyncIds.indexOfKey(sessionId);
    if (index >= 0) {
        audio_hw_sync_t syncId = mHwAvSyncIds.valueAt(index);
        ALOGV("setAudioHwSyncForSession_l found ID %d for session %d", syncId, sessionId);
        AudioParameter param = AudioParameter();
        param.addInt(String8(AudioParameter::keyStreamHwAvSync), syncId);
        String8 keyValuePairs = param.toString();
        thread->setParameters(keyValuePairs);
        forwardParametersToDownstreamPatches_l(thread->id(), keyValuePairs,
                [](const sp<PlaybackThread>& thread) { return thread->usesHwAvSync(); });
    }
}


// ----------------------------------------------------------------------------


sp<AudioFlinger::ThreadBase> AudioFlinger::openOutput_l(audio_module_handle_t module,
                                                        audio_io_handle_t *output,
                                                        audio_config_t *halConfig,
                                                        audio_config_base_t *mixerConfig __unused,
                                                        audio_devices_t deviceType,
                                                        const String8& address,
                                                        audio_output_flags_t flags)
{
    AudioHwDevice *outHwDev = findSuitableHwDev_l(module, deviceType);
    if (outHwDev == NULL) {
        return nullptr;
    }

    if (*output == AUDIO_IO_HANDLE_NONE) {
        *output = nextUniqueId(AUDIO_UNIQUE_ID_USE_OUTPUT);
    } else {
        // Audio Policy does not currently request a specific output handle.
        // If this is ever needed, see openInput_l() for example code.
        ALOGE("openOutput_l requested output handle %d is not AUDIO_IO_HANDLE_NONE", *output);
        return nullptr;
    }

#ifndef MULTICHANNEL_EFFECT_CHAIN
    if (flags & AUDIO_OUTPUT_FLAG_SPATIALIZER) {
        ALOGE("openOutput_l() cannot create spatializer thread "
                "without #define MULTICHANNEL_EFFECT_CHAIN");
        return nullptr;
    }
#endif

    mHardwareStatus = AUDIO_HW_OUTPUT_OPEN;

    // FOR TESTING ONLY:
    // This if statement allows overriding the audio policy settings
    // and forcing a specific format or channel mask to the HAL/Sink device for testing.
    if (!(flags & (AUDIO_OUTPUT_FLAG_COMPRESS_OFFLOAD | AUDIO_OUTPUT_FLAG_DIRECT))) {
        // Check only for Normal Mixing mode
        if (kEnableExtendedPrecision) {
            // Specify format (uncomment one below to choose)
            //halConfig->format = AUDIO_FORMAT_PCM_FLOAT;
            //halConfig->format = AUDIO_FORMAT_PCM_24_BIT_PACKED;
            //halConfig->format = AUDIO_FORMAT_PCM_32_BIT;
            //halConfig->format = AUDIO_FORMAT_PCM_8_24_BIT;
            // ALOGV("openOutput_l() upgrading format to %#08x", halConfig->format);
        }
        if (kEnableExtendedChannels) {
            // Specify channel mask (uncomment one below to choose)
            //halConfig->channel_mask = audio_channel_out_mask_from_count(4);  // for USB 4ch
            //halConfig->channel_mask = audio_channel_mask_from_representation_and_bits(
            //        AUDIO_CHANNEL_REPRESENTATION_INDEX, (1 << 4) - 1);  // another 4ch example
        }
    }

    AudioStreamOut *outputStream = NULL;
    status_t status = outHwDev->openOutputStream(
            &outputStream,
            *output,
            deviceType,
            flags,
            halConfig,
            address.string());

    mHardwareStatus = AUDIO_HW_IDLE;

    if (status == NO_ERROR) {
        if (flags & AUDIO_OUTPUT_FLAG_MMAP_NOIRQ) {
            sp<MmapPlaybackThread> thread =
                    new MmapPlaybackThread(this, *output, outHwDev, outputStream, mSystemReady);
            mMmapThreads.add(*output, thread);
            ALOGV("openOutput_l() created mmap playback thread: ID %d thread %p",
                  *output, thread.get());
            return thread;
        } else {
            sp<PlaybackThread> thread;
            if (flags & AUDIO_OUTPUT_FLAG_SPATIALIZER) {
                thread = new SpatializerThread(this, outputStream, *output,
                                                    mSystemReady, mixerConfig);
                ALOGV("openOutput_l() created spatializer output: ID %d thread %p",
                      *output, thread.get());
            } else if (flags & AUDIO_OUTPUT_FLAG_COMPRESS_OFFLOAD) {
                thread = new OffloadThread(this, outputStream, *output,
                        mSystemReady, halConfig->offload_info);
                ALOGV("openOutput_l() created offload output: ID %d thread %p",
                      *output, thread.get());
            } else if ((flags & AUDIO_OUTPUT_FLAG_DIRECT)
                    || !isValidPcmSinkFormat(halConfig->format)
                    || !isValidPcmSinkChannelMask(halConfig->channel_mask)) {
                thread = new DirectOutputThread(this, outputStream, *output,
                        mSystemReady, halConfig->offload_info);
                ALOGV("openOutput_l() created direct output: ID %d thread %p",
                      *output, thread.get());
            } else {
                thread = new MixerThread(this, outputStream, *output, mSystemReady);
                ALOGV("openOutput_l() created mixer output: ID %d thread %p",
                      *output, thread.get());
            }
            mPlaybackThreads.add(*output, thread);
            struct audio_patch patch;
            mPatchPanel.notifyStreamOpened(outHwDev, *output, &patch);
            if (thread->isMsdDevice()) {
                thread->setDownStreamPatch(&patch);
            }
<<<<<<< HEAD
            thread->setBluetoothLatencyModesEnabled(mBluetoothLatencyModesEnabled.load());
=======
            thread->setBluetoothVariableLatencyEnabled(mBluetoothLatencyModesEnabled.load());
>>>>>>> dc2f403f
            return thread;
        }
    }

    return nullptr;
}

status_t AudioFlinger::openOutput(const media::OpenOutputRequest& request,
                                media::OpenOutputResponse* response)
{
    audio_module_handle_t module = VALUE_OR_RETURN_STATUS(
            aidl2legacy_int32_t_audio_module_handle_t(request.module));
    audio_config_t halConfig = VALUE_OR_RETURN_STATUS(
            aidl2legacy_AudioConfig_audio_config_t(request.halConfig, false /*isInput*/));
    audio_config_base_t mixerConfig = VALUE_OR_RETURN_STATUS(
            aidl2legacy_AudioConfigBase_audio_config_base_t(request.mixerConfig, false/*isInput*/));
    sp<DeviceDescriptorBase> device = VALUE_OR_RETURN_STATUS(
            aidl2legacy_DeviceDescriptorBase(request.device));
    audio_output_flags_t flags = VALUE_OR_RETURN_STATUS(
            aidl2legacy_int32_t_audio_output_flags_t_mask(request.flags));

    audio_io_handle_t output;
    uint32_t latencyMs;

    ALOGI("openOutput() this %p, module %d Device %s, SamplingRate %d, Format %#08x, "
              "Channels %#x, flags %#x",
              this, module,
              device->toString().c_str(),
              halConfig.sample_rate,
              halConfig.format,
              halConfig.channel_mask,
              flags);

    audio_devices_t deviceType = device->type();
    const String8 address = String8(device->address().c_str());

    if (deviceType == AUDIO_DEVICE_NONE) {
        return BAD_VALUE;
    }

    Mutex::Autolock _l(mLock);

    sp<ThreadBase> thread = openOutput_l(module, &output, &halConfig,
            &mixerConfig, deviceType, address, flags);
    if (thread != 0) {
        if ((flags & AUDIO_OUTPUT_FLAG_MMAP_NOIRQ) == 0) {
            PlaybackThread *playbackThread = (PlaybackThread *)thread.get();
            latencyMs = playbackThread->latency();

            // notify client processes of the new output creation
            playbackThread->ioConfigChanged(AUDIO_OUTPUT_OPENED);

            // the first primary output opened designates the primary hw device if no HW module
            // named "primary" was already loaded.
            AutoMutex lock(mHardwareLock);
            if ((mPrimaryHardwareDev == nullptr) && (flags & AUDIO_OUTPUT_FLAG_PRIMARY)) {
                ALOGI("Using module %d as the primary audio interface", module);
                mPrimaryHardwareDev = playbackThread->getOutput()->audioHwDev;

                mHardwareStatus = AUDIO_HW_SET_MODE;
                mPrimaryHardwareDev->hwDevice()->setMode(mMode);
                mHardwareStatus = AUDIO_HW_IDLE;
            }
        } else {
            MmapThread *mmapThread = (MmapThread *)thread.get();
            mmapThread->ioConfigChanged(AUDIO_OUTPUT_OPENED);
        }
        response->output = VALUE_OR_RETURN_STATUS(legacy2aidl_audio_io_handle_t_int32_t(output));
        response->config = VALUE_OR_RETURN_STATUS(
                legacy2aidl_audio_config_t_AudioConfig(halConfig, false /*isInput*/));
        response->latencyMs = VALUE_OR_RETURN_STATUS(convertIntegral<int32_t>(latencyMs));
        response->flags = VALUE_OR_RETURN_STATUS(
                legacy2aidl_audio_output_flags_t_int32_t_mask(flags));
        return NO_ERROR;
    }

    return NO_INIT;
}

audio_io_handle_t AudioFlinger::openDuplicateOutput(audio_io_handle_t output1,
        audio_io_handle_t output2)
{
    Mutex::Autolock _l(mLock);
    MixerThread *thread1 = checkMixerThread_l(output1);
    MixerThread *thread2 = checkMixerThread_l(output2);

    if (thread1 == NULL || thread2 == NULL) {
        ALOGW("openDuplicateOutput() wrong output mixer type for output %d or %d", output1,
                output2);
        return AUDIO_IO_HANDLE_NONE;
    }

    audio_io_handle_t id = nextUniqueId(AUDIO_UNIQUE_ID_USE_OUTPUT);
    DuplicatingThread *thread = new DuplicatingThread(this, thread1, id, mSystemReady);
    thread->addOutputTrack(thread2);
    mPlaybackThreads.add(id, thread);
    // notify client processes of the new output creation
    thread->ioConfigChanged(AUDIO_OUTPUT_OPENED);
    return id;
}

status_t AudioFlinger::closeOutput(audio_io_handle_t output)
{
    return closeOutput_nonvirtual(output);
}

status_t AudioFlinger::closeOutput_nonvirtual(audio_io_handle_t output)
{
    // keep strong reference on the playback thread so that
    // it is not destroyed while exit() is executed
    sp<PlaybackThread> playbackThread;
    sp<MmapPlaybackThread> mmapThread;
    {
        Mutex::Autolock _l(mLock);
        playbackThread = checkPlaybackThread_l(output);
        if (playbackThread != NULL) {
            ALOGV("closeOutput() %d", output);

            dumpToThreadLog_l(playbackThread);

            if (playbackThread->type() == ThreadBase::MIXER) {
                for (size_t i = 0; i < mPlaybackThreads.size(); i++) {
                    if (mPlaybackThreads.valueAt(i)->isDuplicating()) {
                        DuplicatingThread *dupThread =
                                (DuplicatingThread *)mPlaybackThreads.valueAt(i).get();
                        dupThread->removeOutputTrack((MixerThread *)playbackThread.get());
                    }
                }
            }


            mPlaybackThreads.removeItem(output);
            // save all effects to the default thread
            if (mPlaybackThreads.size()) {
                PlaybackThread *dstThread = checkPlaybackThread_l(mPlaybackThreads.keyAt(0));
                if (dstThread != NULL) {
                    // audioflinger lock is held so order of thread lock acquisition doesn't matter
                    Mutex::Autolock _dl(dstThread->mLock);
                    Mutex::Autolock _sl(playbackThread->mLock);
                    Vector< sp<EffectChain> > effectChains = playbackThread->getEffectChains_l();
                    for (size_t i = 0; i < effectChains.size(); i ++) {
                        moveEffectChain_l(effectChains[i]->sessionId(), playbackThread.get(),
                                dstThread);
                    }
                }
            }
        } else {
            mmapThread = (MmapPlaybackThread *)checkMmapThread_l(output);
            if (mmapThread == 0) {
                return BAD_VALUE;
            }
            dumpToThreadLog_l(mmapThread);
            mMmapThreads.removeItem(output);
            ALOGD("closing mmapThread %p", mmapThread.get());
        }
        ioConfigChanged(AUDIO_OUTPUT_CLOSED, sp<AudioIoDescriptor>::make(output));
        mPatchPanel.notifyStreamClosed(output);
    }
    // The thread entity (active unit of execution) is no longer running here,
    // but the ThreadBase container still exists.

    if (playbackThread != 0) {
        playbackThread->exit();
        if (!playbackThread->isDuplicating()) {
            closeOutputFinish(playbackThread);
        }
    } else if (mmapThread != 0) {
        ALOGD("mmapThread exit()");
        mmapThread->exit();
        AudioStreamOut *out = mmapThread->clearOutput();
        ALOG_ASSERT(out != NULL, "out shouldn't be NULL");
        // from now on thread->mOutput is NULL
        delete out;
    }
    return NO_ERROR;
}

void AudioFlinger::closeOutputFinish(const sp<PlaybackThread>& thread)
{
    AudioStreamOut *out = thread->clearOutput();
    ALOG_ASSERT(out != NULL, "out shouldn't be NULL");
    // from now on thread->mOutput is NULL
    delete out;
}

void AudioFlinger::closeThreadInternal_l(const sp<PlaybackThread>& thread)
{
    mPlaybackThreads.removeItem(thread->mId);
    thread->exit();
    closeOutputFinish(thread);
}

status_t AudioFlinger::suspendOutput(audio_io_handle_t output)
{
    Mutex::Autolock _l(mLock);
    PlaybackThread *thread = checkPlaybackThread_l(output);

    if (thread == NULL) {
        return BAD_VALUE;
    }

    ALOGV("suspendOutput() %d", output);
    thread->suspend();

    return NO_ERROR;
}

status_t AudioFlinger::restoreOutput(audio_io_handle_t output)
{
    Mutex::Autolock _l(mLock);
    PlaybackThread *thread = checkPlaybackThread_l(output);

    if (thread == NULL) {
        return BAD_VALUE;
    }

    ALOGV("restoreOutput() %d", output);

    thread->restore();

    return NO_ERROR;
}

status_t AudioFlinger::openInput(const media::OpenInputRequest& request,
                                 media::OpenInputResponse* response)
{
    Mutex::Autolock _l(mLock);

    AudioDeviceTypeAddr device = VALUE_OR_RETURN_STATUS(
            aidl2legacy_AudioDeviceTypeAddress(request.device));
    if (device.mType == AUDIO_DEVICE_NONE) {
        return BAD_VALUE;
    }

    audio_io_handle_t input = VALUE_OR_RETURN_STATUS(
            aidl2legacy_int32_t_audio_io_handle_t(request.input));
    audio_config_t config = VALUE_OR_RETURN_STATUS(
            aidl2legacy_AudioConfig_audio_config_t(request.config, true /*isInput*/));

    sp<ThreadBase> thread = openInput_l(
            VALUE_OR_RETURN_STATUS(aidl2legacy_int32_t_audio_module_handle_t(request.module)),
            &input,
            &config,
            device.mType,
            device.address().c_str(),
            VALUE_OR_RETURN_STATUS(aidl2legacy_AudioSource_audio_source_t(request.source)),
            VALUE_OR_RETURN_STATUS(aidl2legacy_int32_t_audio_input_flags_t_mask(request.flags)),
            AUDIO_DEVICE_NONE,
            String8{});

    response->input = VALUE_OR_RETURN_STATUS(legacy2aidl_audio_io_handle_t_int32_t(input));
    response->config = VALUE_OR_RETURN_STATUS(
            legacy2aidl_audio_config_t_AudioConfig(config, true /*isInput*/));
    response->device = request.device;

    if (thread != 0) {
        // notify client processes of the new input creation
        thread->ioConfigChanged(AUDIO_INPUT_OPENED);
        return NO_ERROR;
    }
    return NO_INIT;
}

sp<AudioFlinger::ThreadBase> AudioFlinger::openInput_l(audio_module_handle_t module,
                                                         audio_io_handle_t *input,
                                                         audio_config_t *config,
                                                         audio_devices_t devices,
                                                         const char* address,
                                                         audio_source_t source,
                                                         audio_input_flags_t flags,
                                                         audio_devices_t outputDevice,
                                                         const String8& outputDeviceAddress)
{
    AudioHwDevice *inHwDev = findSuitableHwDev_l(module, devices);
    if (inHwDev == NULL) {
        *input = AUDIO_IO_HANDLE_NONE;
        return 0;
    }

    // Audio Policy can request a specific handle for hardware hotword.
    // The goal here is not to re-open an already opened input.
    // It is to use a pre-assigned I/O handle.
    if (*input == AUDIO_IO_HANDLE_NONE) {
        *input = nextUniqueId(AUDIO_UNIQUE_ID_USE_INPUT);
    } else if (audio_unique_id_get_use(*input) != AUDIO_UNIQUE_ID_USE_INPUT) {
        ALOGE("openInput_l() requested input handle %d is invalid", *input);
        return 0;
    } else if (mRecordThreads.indexOfKey(*input) >= 0) {
        // This should not happen in a transient state with current design.
        ALOGE("openInput_l() requested input handle %d is already assigned", *input);
        return 0;
    }

    audio_config_t halconfig = *config;
    sp<DeviceHalInterface> inHwHal = inHwDev->hwDevice();
    sp<StreamInHalInterface> inStream;
    status_t status = inHwHal->openInputStream(
            *input, devices, &halconfig, flags, address, source,
            outputDevice, outputDeviceAddress, &inStream);
    ALOGV("openInput_l() openInputStream returned input %p, devices %#x, SamplingRate %d"
           ", Format %#x, Channels %#x, flags %#x, status %d addr %s",
            inStream.get(),
            devices,
            halconfig.sample_rate,
            halconfig.format,
            halconfig.channel_mask,
            flags,
            status, address);

    // If the input could not be opened with the requested parameters and we can handle the
    // conversion internally, try to open again with the proposed parameters.
    if (status == BAD_VALUE &&
        audio_is_linear_pcm(config->format) &&
        audio_is_linear_pcm(halconfig.format) &&
        (halconfig.sample_rate <= AUDIO_RESAMPLER_DOWN_RATIO_MAX * config->sample_rate) &&
        (audio_channel_count_from_in_mask(halconfig.channel_mask) <= FCC_LIMIT) &&
        (audio_channel_count_from_in_mask(config->channel_mask) <= FCC_LIMIT)) {
        // FIXME describe the change proposed by HAL (save old values so we can log them here)
        ALOGV("openInput_l() reopening with proposed sampling rate and channel mask");
        inStream.clear();
        status = inHwHal->openInputStream(
                *input, devices, &halconfig, flags, address, source,
                outputDevice, outputDeviceAddress, &inStream);
        // FIXME log this new status; HAL should not propose any further changes
    }

    if (status == NO_ERROR && inStream != 0) {
        AudioStreamIn *inputStream = new AudioStreamIn(inHwDev, inStream, flags);
        if ((flags & AUDIO_INPUT_FLAG_MMAP_NOIRQ) != 0) {
            sp<MmapCaptureThread> thread =
                    new MmapCaptureThread(this, *input, inHwDev, inputStream, mSystemReady);
            mMmapThreads.add(*input, thread);
            ALOGV("openInput_l() created mmap capture thread: ID %d thread %p", *input,
                    thread.get());
            return thread;
        } else {
            // Start record thread
            // RecordThread requires both input and output device indication to forward to audio
            // pre processing modules
            sp<RecordThread> thread = new RecordThread(this, inputStream, *input, mSystemReady);
            mRecordThreads.add(*input, thread);
            ALOGV("openInput_l() created record thread: ID %d thread %p", *input, thread.get());
            return thread;
        }
    }

    *input = AUDIO_IO_HANDLE_NONE;
    return 0;
}

status_t AudioFlinger::closeInput(audio_io_handle_t input)
{
    return closeInput_nonvirtual(input);
}

status_t AudioFlinger::closeInput_nonvirtual(audio_io_handle_t input)
{
    // keep strong reference on the record thread so that
    // it is not destroyed while exit() is executed
    sp<RecordThread> recordThread;
    sp<MmapCaptureThread> mmapThread;
    {
        Mutex::Autolock _l(mLock);
        recordThread = checkRecordThread_l(input);
        if (recordThread != 0) {
            ALOGV("closeInput() %d", input);

            dumpToThreadLog_l(recordThread);

            // If we still have effect chains, it means that a client still holds a handle
            // on at least one effect. We must either move the chain to an existing thread with the
            // same session ID or put it aside in case a new record thread is opened for a
            // new capture on the same session
            sp<EffectChain> chain;
            {
                Mutex::Autolock _sl(recordThread->mLock);
                Vector< sp<EffectChain> > effectChains = recordThread->getEffectChains_l();
                // Note: maximum one chain per record thread
                if (effectChains.size() != 0) {
                    chain = effectChains[0];
                }
            }
            if (chain != 0) {
                // first check if a record thread is already opened with a client on same session.
                // This should only happen in case of overlap between one thread tear down and the
                // creation of its replacement
                size_t i;
                for (i = 0; i < mRecordThreads.size(); i++) {
                    sp<RecordThread> t = mRecordThreads.valueAt(i);
                    if (t == recordThread) {
                        continue;
                    }
                    if (t->hasAudioSession(chain->sessionId()) != 0) {
                        Mutex::Autolock _l(t->mLock);
                        ALOGV("closeInput() found thread %d for effect session %d",
                              t->id(), chain->sessionId());
                        t->addEffectChain_l(chain);
                        break;
                    }
                }
                // put the chain aside if we could not find a record thread with the same session id
                if (i == mRecordThreads.size()) {
                    putOrphanEffectChain_l(chain);
                }
            }
            mRecordThreads.removeItem(input);
        } else {
            mmapThread = (MmapCaptureThread *)checkMmapThread_l(input);
            if (mmapThread == 0) {
                return BAD_VALUE;
            }
            dumpToThreadLog_l(mmapThread);
            mMmapThreads.removeItem(input);
        }
        ioConfigChanged(AUDIO_INPUT_CLOSED, sp<AudioIoDescriptor>::make(input));
    }
    // FIXME: calling thread->exit() without mLock held should not be needed anymore now that
    // we have a different lock for notification client
    if (recordThread != 0) {
        closeInputFinish(recordThread);
    } else if (mmapThread != 0) {
        mmapThread->exit();
        AudioStreamIn *in = mmapThread->clearInput();
        ALOG_ASSERT(in != NULL, "in shouldn't be NULL");
        // from now on thread->mInput is NULL
        delete in;
    }
    return NO_ERROR;
}

void AudioFlinger::closeInputFinish(const sp<RecordThread>& thread)
{
    thread->exit();
    AudioStreamIn *in = thread->clearInput();
    ALOG_ASSERT(in != NULL, "in shouldn't be NULL");
    // from now on thread->mInput is NULL
    delete in;
}

void AudioFlinger::closeThreadInternal_l(const sp<RecordThread>& thread)
{
    mRecordThreads.removeItem(thread->mId);
    closeInputFinish(thread);
}

status_t AudioFlinger::invalidateStream(audio_stream_type_t stream)
{
    Mutex::Autolock _l(mLock);
    ALOGV("invalidateStream() stream %d", stream);

    for (size_t i = 0; i < mPlaybackThreads.size(); i++) {
        PlaybackThread *thread = mPlaybackThreads.valueAt(i).get();
        thread->invalidateTracks(stream);
    }
    for (size_t i = 0; i < mMmapThreads.size(); i++) {
        mMmapThreads[i]->invalidateTracks(stream);
    }
    return NO_ERROR;
}


audio_unique_id_t AudioFlinger::newAudioUniqueId(audio_unique_id_use_t use)
{
    // This is a binder API, so a malicious client could pass in a bad parameter.
    // Check for that before calling the internal API nextUniqueId().
    if ((unsigned) use >= (unsigned) AUDIO_UNIQUE_ID_USE_MAX) {
        ALOGE("newAudioUniqueId invalid use %d", use);
        return AUDIO_UNIQUE_ID_ALLOCATE;
    }
    return nextUniqueId(use);
}

void AudioFlinger::acquireAudioSessionId(
        audio_session_t audioSession, pid_t pid, uid_t uid)
{
    Mutex::Autolock _l(mLock);
    pid_t caller = IPCThreadState::self()->getCallingPid();
    ALOGV("acquiring %d from %d, for %d", audioSession, caller, pid);
    const uid_t callerUid = IPCThreadState::self()->getCallingUid();
    if (pid != (pid_t)-1 && isAudioServerOrMediaServerUid(callerUid)) {
        caller = pid;  // check must match releaseAudioSessionId()
    }
    if (uid == (uid_t)-1 || !isAudioServerOrMediaServerUid(callerUid)) {
        uid = callerUid;
    }

    {
        Mutex::Autolock _cl(mClientLock);
        // Ignore requests received from processes not known as notification client. The request
        // is likely proxied by mediaserver (e.g CameraService) and releaseAudioSessionId() can be
        // called from a different pid leaving a stale session reference.  Also we don't know how
        // to clear this reference if the client process dies.
        if (mNotificationClients.indexOfKey(caller) < 0) {
            ALOGW("acquireAudioSessionId() unknown client %d for session %d", caller, audioSession);
            return;
        }
    }

    size_t num = mAudioSessionRefs.size();
    for (size_t i = 0; i < num; i++) {
        AudioSessionRef *ref = mAudioSessionRefs.editItemAt(i);
        if (ref->mSessionid == audioSession && ref->mPid == caller) {
            ref->mCnt++;
            ALOGV(" incremented refcount to %d", ref->mCnt);
            return;
        }
    }
    mAudioSessionRefs.push(new AudioSessionRef(audioSession, caller, uid));
    ALOGV(" added new entry for %d", audioSession);
}

void AudioFlinger::releaseAudioSessionId(audio_session_t audioSession, pid_t pid)
{
    std::vector< sp<EffectModule> > removedEffects;
    {
        Mutex::Autolock _l(mLock);
        pid_t caller = IPCThreadState::self()->getCallingPid();
        ALOGV("releasing %d from %d for %d", audioSession, caller, pid);
        const uid_t callerUid = IPCThreadState::self()->getCallingUid();
        if (pid != (pid_t)-1 && isAudioServerOrMediaServerUid(callerUid)) {
            caller = pid;  // check must match acquireAudioSessionId()
        }
        size_t num = mAudioSessionRefs.size();
        for (size_t i = 0; i < num; i++) {
            AudioSessionRef *ref = mAudioSessionRefs.itemAt(i);
            if (ref->mSessionid == audioSession && ref->mPid == caller) {
                ref->mCnt--;
                ALOGV(" decremented refcount to %d", ref->mCnt);
                if (ref->mCnt == 0) {
                    mAudioSessionRefs.removeAt(i);
                    delete ref;
                    std::vector< sp<EffectModule> > effects = purgeStaleEffects_l();
                    removedEffects.insert(removedEffects.end(), effects.begin(), effects.end());
                }
                goto Exit;
            }
        }
        // If the caller is audioserver it is likely that the session being released was acquired
        // on behalf of a process not in notification clients and we ignore the warning.
        ALOGW_IF(!isAudioServerUid(callerUid),
                 "session id %d not found for pid %d", audioSession, caller);
    }

Exit:
    for (auto& effect : removedEffects) {
        effect->updatePolicyState();
    }
}

bool AudioFlinger::isSessionAcquired_l(audio_session_t audioSession)
{
    size_t num = mAudioSessionRefs.size();
    for (size_t i = 0; i < num; i++) {
        AudioSessionRef *ref = mAudioSessionRefs.itemAt(i);
        if (ref->mSessionid == audioSession) {
            return true;
        }
    }
    return false;
}

std::vector<sp<AudioFlinger::EffectModule>> AudioFlinger::purgeStaleEffects_l() {

    ALOGV("purging stale effects");

    Vector< sp<EffectChain> > chains;
    std::vector< sp<EffectModule> > removedEffects;

    for (size_t i = 0; i < mPlaybackThreads.size(); i++) {
        sp<PlaybackThread> t = mPlaybackThreads.valueAt(i);
        Mutex::Autolock _l(t->mLock);
        for (size_t j = 0; j < t->mEffectChains.size(); j++) {
            sp<EffectChain> ec = t->mEffectChains[j];
            if (!audio_is_global_session(ec->sessionId())) {
                chains.push(ec);
            }
        }
    }

    for (size_t i = 0; i < mRecordThreads.size(); i++) {
        sp<RecordThread> t = mRecordThreads.valueAt(i);
        Mutex::Autolock _l(t->mLock);
        for (size_t j = 0; j < t->mEffectChains.size(); j++) {
            sp<EffectChain> ec = t->mEffectChains[j];
            chains.push(ec);
        }
    }

    for (size_t i = 0; i < mMmapThreads.size(); i++) {
        sp<MmapThread> t = mMmapThreads.valueAt(i);
        Mutex::Autolock _l(t->mLock);
        for (size_t j = 0; j < t->mEffectChains.size(); j++) {
            sp<EffectChain> ec = t->mEffectChains[j];
            chains.push(ec);
        }
    }

    for (size_t i = 0; i < chains.size(); i++) {
        sp<EffectChain> ec = chains[i];
        int sessionid = ec->sessionId();
        sp<ThreadBase> t = ec->thread().promote();
        if (t == 0) {
            continue;
        }
        size_t numsessionrefs = mAudioSessionRefs.size();
        bool found = false;
        for (size_t k = 0; k < numsessionrefs; k++) {
            AudioSessionRef *ref = mAudioSessionRefs.itemAt(k);
            if (ref->mSessionid == sessionid) {
                ALOGV(" session %d still exists for %d with %d refs",
                    sessionid, ref->mPid, ref->mCnt);
                found = true;
                break;
            }
        }
        if (!found) {
            Mutex::Autolock _l(t->mLock);
            // remove all effects from the chain
            while (ec->mEffects.size()) {
                sp<EffectModule> effect = ec->mEffects[0];
                effect->unPin();
                t->removeEffect_l(effect, /*release*/ true);
                if (effect->purgeHandles()) {
                    effect->checkSuspendOnEffectEnabled(false, true /*threadLocked*/);
                }
                removedEffects.push_back(effect);
            }
        }
    }
    return removedEffects;
}

// dumpToThreadLog_l() must be called with AudioFlinger::mLock held
void AudioFlinger::dumpToThreadLog_l(const sp<ThreadBase> &thread)
{
    constexpr int THREAD_DUMP_TIMEOUT_MS = 2;
    audio_utils::FdToString fdToString("- ", THREAD_DUMP_TIMEOUT_MS);
    const int fd = fdToString.fd();
    if (fd >= 0) {
        thread->dump(fd, {} /* args */);
        mThreadLog.logs(-1 /* time */, fdToString.getStringAndClose());
    }
}

// checkThread_l() must be called with AudioFlinger::mLock held
AudioFlinger::ThreadBase *AudioFlinger::checkThread_l(audio_io_handle_t ioHandle) const
{
    ThreadBase *thread = checkMmapThread_l(ioHandle);
    if (thread == 0) {
        switch (audio_unique_id_get_use(ioHandle)) {
        case AUDIO_UNIQUE_ID_USE_OUTPUT:
            thread = checkPlaybackThread_l(ioHandle);
            break;
        case AUDIO_UNIQUE_ID_USE_INPUT:
            thread = checkRecordThread_l(ioHandle);
            break;
        default:
            break;
        }
    }
    return thread;
}

// checkPlaybackThread_l() must be called with AudioFlinger::mLock held
AudioFlinger::PlaybackThread *AudioFlinger::checkPlaybackThread_l(audio_io_handle_t output) const
{
    return mPlaybackThreads.valueFor(output).get();
}

// checkMixerThread_l() must be called with AudioFlinger::mLock held
AudioFlinger::MixerThread *AudioFlinger::checkMixerThread_l(audio_io_handle_t output) const
{
    PlaybackThread *thread = checkPlaybackThread_l(output);
    return thread != NULL && thread->type() != ThreadBase::DIRECT ? (MixerThread *) thread : NULL;
}

// checkRecordThread_l() must be called with AudioFlinger::mLock held
AudioFlinger::RecordThread *AudioFlinger::checkRecordThread_l(audio_io_handle_t input) const
{
    return mRecordThreads.valueFor(input).get();
}

// checkMmapThread_l() must be called with AudioFlinger::mLock held
AudioFlinger::MmapThread *AudioFlinger::checkMmapThread_l(audio_io_handle_t io) const
{
    return mMmapThreads.valueFor(io).get();
}


// checkPlaybackThread_l() must be called with AudioFlinger::mLock held
AudioFlinger::VolumeInterface *AudioFlinger::getVolumeInterface_l(audio_io_handle_t output) const
{
    VolumeInterface *volumeInterface = mPlaybackThreads.valueFor(output).get();
    if (volumeInterface == nullptr) {
        MmapThread *mmapThread = mMmapThreads.valueFor(output).get();
        if (mmapThread != nullptr) {
            if (mmapThread->isOutput()) {
                MmapPlaybackThread *mmapPlaybackThread =
                        static_cast<MmapPlaybackThread *>(mmapThread);
                volumeInterface = mmapPlaybackThread;
            }
        }
    }
    return volumeInterface;
}

Vector <AudioFlinger::VolumeInterface *> AudioFlinger::getAllVolumeInterfaces_l() const
{
    Vector <VolumeInterface *> volumeInterfaces;
    for (size_t i = 0; i < mPlaybackThreads.size(); i++) {
        volumeInterfaces.add(mPlaybackThreads.valueAt(i).get());
    }
    for (size_t i = 0; i < mMmapThreads.size(); i++) {
        if (mMmapThreads.valueAt(i)->isOutput()) {
            MmapPlaybackThread *mmapPlaybackThread =
                    static_cast<MmapPlaybackThread *>(mMmapThreads.valueAt(i).get());
            volumeInterfaces.add(mmapPlaybackThread);
        }
    }
    return volumeInterfaces;
}

audio_unique_id_t AudioFlinger::nextUniqueId(audio_unique_id_use_t use)
{
    // This is the internal API, so it is OK to assert on bad parameter.
    LOG_ALWAYS_FATAL_IF((unsigned) use >= (unsigned) AUDIO_UNIQUE_ID_USE_MAX);
    const int maxRetries = use == AUDIO_UNIQUE_ID_USE_SESSION ? 3 : 1;
    for (int retry = 0; retry < maxRetries; retry++) {
        // The cast allows wraparound from max positive to min negative instead of abort
        uint32_t base = (uint32_t) atomic_fetch_add_explicit(&mNextUniqueIds[use],
                (uint_fast32_t) AUDIO_UNIQUE_ID_USE_MAX, memory_order_acq_rel);
        ALOG_ASSERT(audio_unique_id_get_use(base) == AUDIO_UNIQUE_ID_USE_UNSPECIFIED);
        // allow wrap by skipping 0 and -1 for session ids
        if (!(base == 0 || base == (~0u & ~AUDIO_UNIQUE_ID_USE_MASK))) {
            ALOGW_IF(retry != 0, "unique ID overflow for use %d", use);
            return (audio_unique_id_t) (base | use);
        }
    }
    // We have no way of recovering from wraparound
    LOG_ALWAYS_FATAL("unique ID overflow for use %d", use);
    // TODO Use a floor after wraparound.  This may need a mutex.
}

AudioFlinger::PlaybackThread *AudioFlinger::primaryPlaybackThread_l() const
{
    AutoMutex lock(mHardwareLock);
    if (mPrimaryHardwareDev == nullptr) {
        return nullptr;
    }
    for (size_t i = 0; i < mPlaybackThreads.size(); i++) {
        PlaybackThread *thread = mPlaybackThreads.valueAt(i).get();
        if(thread->isDuplicating()) {
            continue;
        }
        AudioStreamOut *output = thread->getOutput();
        if (output != NULL && output->audioHwDev == mPrimaryHardwareDev) {
            return thread;
        }
    }
    return nullptr;
}

DeviceTypeSet AudioFlinger::primaryOutputDevice_l() const
{
    PlaybackThread *thread = primaryPlaybackThread_l();

    if (thread == NULL) {
        return DeviceTypeSet();
    }

    return thread->outDeviceTypes();
}

AudioFlinger::PlaybackThread *AudioFlinger::fastPlaybackThread_l() const
{
    size_t minFrameCount = 0;
    PlaybackThread *minThread = NULL;
    for (size_t i = 0; i < mPlaybackThreads.size(); i++) {
        PlaybackThread *thread = mPlaybackThreads.valueAt(i).get();
        if (!thread->isDuplicating()) {
            size_t frameCount = thread->frameCountHAL();
            if (frameCount != 0 && (minFrameCount == 0 || frameCount < minFrameCount ||
                    (frameCount == minFrameCount && thread->hasFastMixer() &&
                    /*minThread != NULL &&*/ !minThread->hasFastMixer()))) {
                minFrameCount = frameCount;
                minThread = thread;
            }
        }
    }
    return minThread;
}

AudioFlinger::ThreadBase *AudioFlinger::hapticPlaybackThread_l() const {
    for (size_t i  = 0; i < mPlaybackThreads.size(); ++i) {
        PlaybackThread *thread = mPlaybackThreads.valueAt(i).get();
        if (thread->hapticChannelMask() != AUDIO_CHANNEL_NONE) {
            return thread;
        }
    }
    return nullptr;
}

void AudioFlinger::updateSecondaryOutputsForTrack_l(
        PlaybackThread::Track* track,
        PlaybackThread* thread,
        const std::vector<audio_io_handle_t> &secondaryOutputs) const {
    TeePatches teePatches;
    for (audio_io_handle_t secondaryOutput : secondaryOutputs) {
        PlaybackThread *secondaryThread = checkPlaybackThread_l(secondaryOutput);
        if (secondaryThread == nullptr) {
            ALOGE("no playback thread found for secondary output %d", thread->id());
            continue;
        }

        size_t sourceFrameCount = thread->frameCount() * track->sampleRate()
                                  / thread->sampleRate();
        size_t sinkFrameCount = secondaryThread->frameCount() * track->sampleRate()
                                  / secondaryThread->sampleRate();
        // If the secondary output has just been opened, the first secondaryThread write
        // will not block as it will fill the empty startup buffer of the HAL,
        // so a second sink buffer needs to be ready for the immediate next blocking write.
        // Additionally, have a margin of one main thread buffer as the scheduling jitter
        // can reorder the writes (eg if thread A&B have the same write intervale,
        // the scheduler could schedule AB...BA)
        size_t frameCountToBeReady = 2 * sinkFrameCount + sourceFrameCount;
        // Total secondary output buffer must be at least as the read frames plus
        // the margin of a few buffers on both sides in case the
        // threads scheduling has some jitter.
        // That value should not impact latency as the secondary track is started before
        // its buffer is full, see frameCountToBeReady.
        size_t frameCount = frameCountToBeReady + 2 * (sourceFrameCount + sinkFrameCount);
        // The frameCount should also not be smaller than the secondary thread min frame
        // count
        size_t minFrameCount = AudioSystem::calculateMinFrameCount(
                    [&] { Mutex::Autolock _l(secondaryThread->mLock);
                          return secondaryThread->latency_l(); }(),
                    secondaryThread->mNormalFrameCount,
                    secondaryThread->mSampleRate,
                    track->sampleRate(),
                    track->getSpeed());
        frameCount = std::max(frameCount, minFrameCount);

        using namespace std::chrono_literals;
        auto inChannelMask = audio_channel_mask_out_to_in(track->channelMask());
        if (inChannelMask == AUDIO_CHANNEL_INVALID) {
            // The downstream PatchTrack has the proper output channel mask,
            // so if there is no input channel mask equivalent, we can just
            // use an index mask here to create the PatchRecord.
            inChannelMask = audio_channel_mask_out_to_in_index_mask(track->channelMask());
        }
        sp patchRecord = new RecordThread::PatchRecord(nullptr /* thread */,
                                                       track->sampleRate(),
                                                       inChannelMask,
                                                       track->format(),
                                                       frameCount,
                                                       nullptr /* buffer */,
                                                       (size_t)0 /* bufferSize */,
                                                       AUDIO_INPUT_FLAG_DIRECT,
                                                       0ns /* timeout */);
        status_t status = patchRecord->initCheck();
        if (status != NO_ERROR) {
            ALOGE("Secondary output patchRecord init failed: %d", status);
            continue;
        }

        // TODO: We could check compatibility of the secondaryThread with the PatchTrack
        // for fast usage: thread has fast mixer, sample rate matches, etc.;
        // for now, we exclude fast tracks by removing the Fast flag.
        const audio_output_flags_t outputFlags =
                (audio_output_flags_t)(track->getOutputFlags() & ~AUDIO_OUTPUT_FLAG_FAST);
        sp patchTrack = new PlaybackThread::PatchTrack(secondaryThread,
                                                       track->streamType(),
                                                       track->sampleRate(),
                                                       track->channelMask(),
                                                       track->format(),
                                                       frameCount,
                                                       patchRecord->buffer(),
                                                       patchRecord->bufferSize(),
                                                       outputFlags,
                                                       0ns /* timeout */,
                                                       frameCountToBeReady);
        status = patchTrack->initCheck();
        if (status != NO_ERROR) {
            ALOGE("Secondary output patchTrack init failed: %d", status);
            continue;
        }
        teePatches.push_back({patchRecord, patchTrack});
        secondaryThread->addPatchTrack(patchTrack);
        // In case the downstream patchTrack on the secondaryThread temporarily outlives
        // our created track, ensure the corresponding patchRecord is still alive.
        patchTrack->setPeerProxy(patchRecord, true /* holdReference */);
        patchRecord->setPeerProxy(patchTrack, false /* holdReference */);
    }
    track->setTeePatches(std::move(teePatches));
}

sp<AudioFlinger::SyncEvent> AudioFlinger::createSyncEvent(AudioSystem::sync_event_t type,
                                    audio_session_t triggerSession,
                                    audio_session_t listenerSession,
                                    sync_event_callback_t callBack,
                                    const wp<RefBase>& cookie)
{
    Mutex::Autolock _l(mLock);

    sp<SyncEvent> event = new SyncEvent(type, triggerSession, listenerSession, callBack, cookie);
    status_t playStatus = NAME_NOT_FOUND;
    status_t recStatus = NAME_NOT_FOUND;
    for (size_t i = 0; i < mPlaybackThreads.size(); i++) {
        playStatus = mPlaybackThreads.valueAt(i)->setSyncEvent(event);
        if (playStatus == NO_ERROR) {
            return event;
        }
    }
    for (size_t i = 0; i < mRecordThreads.size(); i++) {
        recStatus = mRecordThreads.valueAt(i)->setSyncEvent(event);
        if (recStatus == NO_ERROR) {
            return event;
        }
    }
    if (playStatus == NAME_NOT_FOUND || recStatus == NAME_NOT_FOUND) {
        mPendingSyncEvents.add(event);
    } else {
        ALOGV("createSyncEvent() invalid event %d", event->type());
        event.clear();
    }
    return event;
}

// ----------------------------------------------------------------------------
//  Effect management
// ----------------------------------------------------------------------------

sp<EffectsFactoryHalInterface> AudioFlinger::getEffectsFactory() {
    return mEffectsFactoryHal;
}

status_t AudioFlinger::queryNumberEffects(uint32_t *numEffects) const
{
    Mutex::Autolock _l(mLock);
    if (mEffectsFactoryHal.get()) {
        return mEffectsFactoryHal->queryNumberEffects(numEffects);
    } else {
        return -ENODEV;
    }
}

status_t AudioFlinger::queryEffect(uint32_t index, effect_descriptor_t *descriptor) const
{
    Mutex::Autolock _l(mLock);
    if (mEffectsFactoryHal.get()) {
        return mEffectsFactoryHal->getDescriptor(index, descriptor);
    } else {
        return -ENODEV;
    }
}

status_t AudioFlinger::getEffectDescriptor(const effect_uuid_t *pUuid,
                                           const effect_uuid_t *pTypeUuid,
                                           uint32_t preferredTypeFlag,
                                           effect_descriptor_t *descriptor) const
{
    if (pUuid == NULL || pTypeUuid == NULL || descriptor == NULL) {
        return BAD_VALUE;
    }

    Mutex::Autolock _l(mLock);

    if (!mEffectsFactoryHal.get()) {
        return -ENODEV;
    }

    status_t status = NO_ERROR;
    if (!EffectsFactoryHalInterface::isNullUuid(pUuid)) {
        // If uuid is specified, request effect descriptor from that.
        status = mEffectsFactoryHal->getDescriptor(pUuid, descriptor);
    } else if (!EffectsFactoryHalInterface::isNullUuid(pTypeUuid)) {
        // If uuid is not specified, look for an available implementation
        // of the required type instead.

        // Use a temporary descriptor to avoid modifying |descriptor| in the failure case.
        effect_descriptor_t desc;
        desc.flags = 0; // prevent compiler warning

        uint32_t numEffects = 0;
        status = mEffectsFactoryHal->queryNumberEffects(&numEffects);
        if (status < 0) {
            ALOGW("getEffectDescriptor() error %d from FactoryHal queryNumberEffects", status);
            return status;
        }

        bool found = false;
        for (uint32_t i = 0; i < numEffects; i++) {
            status = mEffectsFactoryHal->getDescriptor(i, &desc);
            if (status < 0) {
                ALOGW("getEffectDescriptor() error %d from FactoryHal getDescriptor", status);
                continue;
            }
            if (memcmp(&desc.type, pTypeUuid, sizeof(effect_uuid_t)) == 0) {
                // If matching type found save effect descriptor.
                found = true;
                *descriptor = desc;

                // If there's no preferred flag or this descriptor matches the preferred
                // flag, success! If this descriptor doesn't match the preferred
                // flag, continue enumeration in case a better matching version of this
                // effect type is available. Note that this means if no effect with a
                // correct flag is found, the descriptor returned will correspond to the
                // last effect that at least had a matching type uuid (if any).
                if (preferredTypeFlag == EFFECT_FLAG_TYPE_MASK ||
                    (desc.flags & EFFECT_FLAG_TYPE_MASK) == preferredTypeFlag) {
                    break;
                }
            }
        }

        if (!found) {
            status = NAME_NOT_FOUND;
            ALOGW("getEffectDescriptor(): Effect not found by type.");
        }
    } else {
        status = BAD_VALUE;
        ALOGE("getEffectDescriptor(): Either uuid or type uuid must be non-null UUIDs.");
    }
    return status;
}

status_t AudioFlinger::createEffect(const media::CreateEffectRequest& request,
                                    media::CreateEffectResponse* response) {
    const sp<IEffectClient>& effectClient = request.client;
    const int32_t priority = request.priority;
    const AudioDeviceTypeAddr device = VALUE_OR_RETURN_STATUS(
            aidl2legacy_AudioDeviceTypeAddress(request.device));
    AttributionSourceState adjAttributionSource = request.attributionSource;
    const audio_session_t sessionId = VALUE_OR_RETURN_STATUS(
            aidl2legacy_int32_t_audio_session_t(request.sessionId));
    audio_io_handle_t io = VALUE_OR_RETURN_STATUS(
            aidl2legacy_int32_t_audio_io_handle_t(request.output));
    const effect_descriptor_t descIn = VALUE_OR_RETURN_STATUS(
            aidl2legacy_EffectDescriptor_effect_descriptor_t(request.desc));
    const bool probe = request.probe;

    sp<EffectHandle> handle;
    effect_descriptor_t descOut;
    int enabledOut = 0;
    int idOut = -1;

    status_t lStatus = NO_ERROR;

    // TODO b/182392553: refactor or make clearer
    const uid_t callingUid = IPCThreadState::self()->getCallingUid();
    adjAttributionSource.uid = VALUE_OR_RETURN_STATUS(legacy2aidl_uid_t_int32_t(callingUid));
    pid_t currentPid = VALUE_OR_RETURN_STATUS(aidl2legacy_int32_t_pid_t(adjAttributionSource.pid));
    if (currentPid == -1 || !isAudioServerOrMediaServerUid(callingUid)) {
        const pid_t callingPid = IPCThreadState::self()->getCallingPid();
        ALOGW_IF(currentPid != -1 && currentPid != callingPid,
                 "%s uid %d pid %d tried to pass itself off as pid %d",
                 __func__, callingUid, callingPid, currentPid);
        adjAttributionSource.pid = VALUE_OR_RETURN_STATUS(legacy2aidl_pid_t_int32_t(callingPid));
        currentPid = callingPid;
    }

    ALOGV("createEffect pid %d, effectClient %p, priority %d, sessionId %d, io %d, factory %p",
          adjAttributionSource.pid, effectClient.get(), priority, sessionId, io,
          mEffectsFactoryHal.get());

    if (mEffectsFactoryHal == 0) {
        ALOGE("%s: no effects factory hal", __func__);
        lStatus = NO_INIT;
        goto Exit;
    }

    // check audio settings permission for global effects
    if (sessionId == AUDIO_SESSION_OUTPUT_MIX) {
        if (!settingsAllowed()) {
            ALOGE("%s: no permission for AUDIO_SESSION_OUTPUT_MIX", __func__);
            lStatus = PERMISSION_DENIED;
            goto Exit;
        }
    } else if (sessionId == AUDIO_SESSION_OUTPUT_STAGE) {
        if (io == AUDIO_IO_HANDLE_NONE) {
            ALOGE("%s: APM must specify output when using AUDIO_SESSION_OUTPUT_STAGE", __func__);
            lStatus = BAD_VALUE;
            goto Exit;
        }
        PlaybackThread *thread = checkPlaybackThread_l(io);
        if (thread == nullptr) {
            ALOGE("%s: invalid output %d specified for AUDIO_SESSION_OUTPUT_STAGE", __func__, io);
            lStatus = BAD_VALUE;
            goto Exit;
        }
        if (!modifyDefaultAudioEffectsAllowed(adjAttributionSource)
                && !isAudioServerUid(callingUid)) {
            ALOGE("%s: effect on AUDIO_SESSION_OUTPUT_STAGE not granted for uid %d",
                    __func__, callingUid);
            lStatus = PERMISSION_DENIED;
            goto Exit;
        }
    } else if (sessionId == AUDIO_SESSION_DEVICE) {
        if (!modifyDefaultAudioEffectsAllowed(adjAttributionSource)) {
            ALOGE("%s: device effect permission denied for uid %d", __func__, callingUid);
            lStatus = PERMISSION_DENIED;
            goto Exit;
        }
        if (io != AUDIO_IO_HANDLE_NONE) {
            ALOGE("%s: io handle should not be specified for device effect", __func__);
            lStatus = BAD_VALUE;
            goto Exit;
        }
    } else {
        // general sessionId.

        if (audio_unique_id_get_use(sessionId) != AUDIO_UNIQUE_ID_USE_SESSION) {
            ALOGE("%s: invalid sessionId %d", __func__, sessionId);
            lStatus = BAD_VALUE;
            goto Exit;
        }

        // TODO: should we check if the callingUid (limited to pid) is in mAudioSessionRefs
        // to prevent creating an effect when one doesn't actually have track with that session?
    }

    {
        // Get the full effect descriptor from the uuid/type.
        // If the session is the output mix, prefer an auxiliary effect,
        // otherwise no preference.
        uint32_t preferredType = (sessionId == AUDIO_SESSION_OUTPUT_MIX ?
                                  EFFECT_FLAG_TYPE_AUXILIARY : EFFECT_FLAG_TYPE_MASK);
        lStatus = getEffectDescriptor(&descIn.uuid, &descIn.type, preferredType, &descOut);
        if (lStatus < 0) {
            ALOGW("createEffect() error %d from getEffectDescriptor", lStatus);
            goto Exit;
        }

        // Do not allow auxiliary effects on a session different from 0 (output mix)
        if (sessionId != AUDIO_SESSION_OUTPUT_MIX &&
             (descOut.flags & EFFECT_FLAG_TYPE_MASK) == EFFECT_FLAG_TYPE_AUXILIARY) {
            lStatus = INVALID_OPERATION;
            goto Exit;
        }

        // check recording permission for visualizer
        if ((memcmp(&descOut.type, SL_IID_VISUALIZATION, sizeof(effect_uuid_t)) == 0) &&
            // TODO: Do we need to start/stop op - i.e. is there recording being performed?
            !recordingAllowed(adjAttributionSource)) {
            lStatus = PERMISSION_DENIED;
            goto Exit;
        }

        const bool hapticPlaybackRequired = EffectModule::isHapticGenerator(&descOut.type);
        if (hapticPlaybackRequired
                && (sessionId == AUDIO_SESSION_DEVICE
                        || sessionId == AUDIO_SESSION_OUTPUT_MIX
                        || sessionId == AUDIO_SESSION_OUTPUT_STAGE)) {
            // haptic-generating effect is only valid when the session id is a general session id
            lStatus = INVALID_OPERATION;
            goto Exit;
        }

        // Only audio policy service can create a spatializer effect
        if ((memcmp(&descOut.type, FX_IID_SPATIALIZER, sizeof(effect_uuid_t)) == 0) &&
            (callingUid != AID_AUDIOSERVER || currentPid != getpid())) {
            ALOGW("%s: attempt to create a spatializer effect from uid/pid %d/%d",
                    __func__, callingUid, currentPid);
            lStatus = PERMISSION_DENIED;
            goto Exit;
        }

        if (io == AUDIO_IO_HANDLE_NONE && sessionId == AUDIO_SESSION_OUTPUT_MIX) {
            // if the output returned by getOutputForEffect() is removed before we lock the
            // mutex below, the call to checkPlaybackThread_l(io) below will detect it
            // and we will exit safely
            io = AudioSystem::getOutputForEffect(&descOut);
            ALOGV("createEffect got output %d", io);
        }

        Mutex::Autolock _l(mLock);

        if (sessionId == AUDIO_SESSION_DEVICE) {
            sp<Client> client = registerPid(currentPid);
            ALOGV("%s device type %#x address %s", __func__, device.mType, device.getAddress());
            handle = mDeviceEffectManager.createEffect_l(
                    &descOut, device, client, effectClient, mPatchPanel.patches_l(),
                    &enabledOut, &lStatus, probe, request.notifyFramesProcessed);
            if (lStatus != NO_ERROR && lStatus != ALREADY_EXISTS) {
                // remove local strong reference to Client with mClientLock held
                Mutex::Autolock _cl(mClientLock);
                client.clear();
            } else {
                // handle must be valid here, but check again to be safe.
                if (handle.get() != nullptr) idOut = handle->id();
            }
            goto Register;
        }

        // If output is not specified try to find a matching audio session ID in one of the
        // output threads.
        // If output is 0 here, sessionId is neither SESSION_OUTPUT_STAGE nor SESSION_OUTPUT_MIX
        // because of code checking output when entering the function.
        // Note: io is never AUDIO_IO_HANDLE_NONE when creating an effect on an input by APM.
        // An AudioEffect created from the Java API will have io as AUDIO_IO_HANDLE_NONE.
        if (io == AUDIO_IO_HANDLE_NONE) {
            // look for the thread where the specified audio session is present
            io = findIoHandleBySessionId_l(sessionId, mPlaybackThreads);
            if (io == AUDIO_IO_HANDLE_NONE) {
                io = findIoHandleBySessionId_l(sessionId, mRecordThreads);
            }
            if (io == AUDIO_IO_HANDLE_NONE) {
                io = findIoHandleBySessionId_l(sessionId, mMmapThreads);
            }

            // If you wish to create a Record preprocessing AudioEffect in Java,
            // you MUST create an AudioRecord first and keep it alive so it is picked up above.
            // Otherwise it will fail when created on a Playback thread by legacy
            // handling below.  Ditto with Mmap, the associated Mmap track must be created
            // before creating the AudioEffect or the io handle must be specified.
            //
            // Detect if the effect is created after an AudioRecord is destroyed.
            if (getOrphanEffectChain_l(sessionId).get() != nullptr) {
                ALOGE("%s: effect %s with no specified io handle is denied because the AudioRecord"
                      " for session %d no longer exists",
                      __func__, descOut.name, sessionId);
                lStatus = PERMISSION_DENIED;
                goto Exit;
            }

            // Legacy handling of creating an effect on an expired or made-up
            // session id.  We think that it is a Playback effect.
            //
            // If no output thread contains the requested session ID, default to
            // first output. The effect chain will be moved to the correct output
            // thread when a track with the same session ID is created
            if (io == AUDIO_IO_HANDLE_NONE && mPlaybackThreads.size() > 0) {
                io = mPlaybackThreads.keyAt(0);
            }
            ALOGV("createEffect() got io %d for effect %s", io, descOut.name);
        } else if (checkPlaybackThread_l(io) != nullptr
                        && sessionId != AUDIO_SESSION_OUTPUT_STAGE) {
            // allow only one effect chain per sessionId on mPlaybackThreads.
            for (size_t i = 0; i < mPlaybackThreads.size(); i++) {
                const audio_io_handle_t checkIo = mPlaybackThreads.keyAt(i);
                if (io == checkIo) {
                    if (hapticPlaybackRequired
                            && mPlaybackThreads.valueAt(i)
                                    ->hapticChannelMask() == AUDIO_CHANNEL_NONE) {
                        ALOGE("%s: haptic playback thread is required while the required playback "
                              "thread(io=%d) doesn't support", __func__, (int)io);
                        lStatus = BAD_VALUE;
                        goto Exit;
                    }
                    continue;
                }
                const uint32_t sessionType =
                        mPlaybackThreads.valueAt(i)->hasAudioSession(sessionId);
                if ((sessionType & ThreadBase::EFFECT_SESSION) != 0) {
                    ALOGE("%s: effect %s io %d denied because session %d effect exists on io %d",
                          __func__, descOut.name, (int) io, (int) sessionId, (int) checkIo);
                    android_errorWriteLog(0x534e4554, "123237974");
                    lStatus = BAD_VALUE;
                    goto Exit;
                }
            }
        }
        ThreadBase *thread = checkRecordThread_l(io);
        if (thread == NULL) {
            thread = checkPlaybackThread_l(io);
            if (thread == NULL) {
                thread = checkMmapThread_l(io);
                if (thread == NULL) {
                    ALOGE("createEffect() unknown output thread");
                    lStatus = BAD_VALUE;
                    goto Exit;
                }
            }
        } else {
            // Check if one effect chain was awaiting for an effect to be created on this
            // session and used it instead of creating a new one.
            sp<EffectChain> chain = getOrphanEffectChain_l(sessionId);
            if (chain != 0) {
                Mutex::Autolock _l(thread->mLock);
                thread->addEffectChain_l(chain);
            }
        }

        sp<Client> client = registerPid(currentPid);

        // create effect on selected output thread
        bool pinned = !audio_is_global_session(sessionId) && isSessionAcquired_l(sessionId);
        ThreadBase *oriThread = nullptr;
        if (hapticPlaybackRequired && thread->hapticChannelMask() == AUDIO_CHANNEL_NONE) {
            ThreadBase *hapticThread = hapticPlaybackThread_l();
            if (hapticThread == nullptr) {
                ALOGE("%s haptic thread not found while it is required", __func__);
                lStatus = INVALID_OPERATION;
                goto Exit;
            }
            if (hapticThread != thread) {
                // Force to use haptic thread for haptic-generating effect.
                oriThread = thread;
                thread = hapticThread;
            }
        }
        handle = thread->createEffect_l(client, effectClient, priority, sessionId,
                                        &descOut, &enabledOut, &lStatus, pinned, probe,
                                        request.notifyFramesProcessed);
        if (lStatus != NO_ERROR && lStatus != ALREADY_EXISTS) {
            // remove local strong reference to Client with mClientLock held
            Mutex::Autolock _cl(mClientLock);
            client.clear();
        } else {
            // handle must be valid here, but check again to be safe.
            if (handle.get() != nullptr) idOut = handle->id();
            // Invalidate audio session when haptic playback is created.
            if (hapticPlaybackRequired && oriThread != nullptr) {
                // invalidateTracksForAudioSession will trigger locking the thread.
                oriThread->invalidateTracksForAudioSession(sessionId);
            }
        }
    }

Register:
    if (!probe && (lStatus == NO_ERROR || lStatus == ALREADY_EXISTS)) {
        if (lStatus == ALREADY_EXISTS) {
            response->alreadyExists = true;
            lStatus = NO_ERROR;
        } else {
            response->alreadyExists = false;
        }
        // Check CPU and memory usage
        sp<EffectBase> effect = handle->effect().promote();
        if (effect != nullptr) {
            status_t rStatus = effect->updatePolicyState();
            if (rStatus != NO_ERROR) {
                lStatus = rStatus;
            }
        }
    } else {
        handle.clear();
    }

    response->id = idOut;
    response->enabled = enabledOut != 0;
    response->effect = handle;
    response->desc = VALUE_OR_RETURN_STATUS(
            legacy2aidl_effect_descriptor_t_EffectDescriptor(descOut));

Exit:
    return lStatus;
}

status_t AudioFlinger::moveEffects(audio_session_t sessionId, audio_io_handle_t srcOutput,
        audio_io_handle_t dstOutput)
{
    ALOGV("moveEffects() session %d, srcOutput %d, dstOutput %d",
            sessionId, srcOutput, dstOutput);
    Mutex::Autolock _l(mLock);
    if (srcOutput == dstOutput) {
        ALOGW("moveEffects() same dst and src outputs %d", dstOutput);
        return NO_ERROR;
    }
    PlaybackThread *srcThread = checkPlaybackThread_l(srcOutput);
    if (srcThread == NULL) {
        ALOGW("moveEffects() bad srcOutput %d", srcOutput);
        return BAD_VALUE;
    }
    PlaybackThread *dstThread = checkPlaybackThread_l(dstOutput);
    if (dstThread == NULL) {
        ALOGW("moveEffects() bad dstOutput %d", dstOutput);
        return BAD_VALUE;
    }

    Mutex::Autolock _dl(dstThread->mLock);
    Mutex::Autolock _sl(srcThread->mLock);
    return moveEffectChain_l(sessionId, srcThread, dstThread);
}


void AudioFlinger::setEffectSuspended(int effectId,
                                audio_session_t sessionId,
                                bool suspended)
{
    Mutex::Autolock _l(mLock);

    sp<ThreadBase> thread = getEffectThread_l(sessionId, effectId);
    if (thread == nullptr) {
      return;
    }
    Mutex::Autolock _sl(thread->mLock);
    sp<EffectModule> effect = thread->getEffect_l(sessionId, effectId);
    thread->setEffectSuspended_l(&effect->desc().type, suspended, sessionId);
}


// moveEffectChain_l must be called with both srcThread and dstThread mLocks held
status_t AudioFlinger::moveEffectChain_l(audio_session_t sessionId,
                                   AudioFlinger::PlaybackThread *srcThread,
                                   AudioFlinger::PlaybackThread *dstThread)
{
    ALOGV("moveEffectChain_l() session %d from thread %p to thread %p",
            sessionId, srcThread, dstThread);

    sp<EffectChain> chain = srcThread->getEffectChain_l(sessionId);
    if (chain == 0) {
        ALOGW("moveEffectChain_l() effect chain for session %d not on source thread %p",
                sessionId, srcThread);
        return INVALID_OPERATION;
    }

    // Check whether the destination thread and all effects in the chain are compatible
    if (!chain->isCompatibleWithThread_l(dstThread)) {
        ALOGW("moveEffectChain_l() effect chain failed because"
                " destination thread %p is not compatible with effects in the chain",
                dstThread);
        return INVALID_OPERATION;
    }

    // remove chain first. This is useful only if reconfiguring effect chain on same output thread,
    // so that a new chain is created with correct parameters when first effect is added. This is
    // otherwise unnecessary as removeEffect_l() will remove the chain when last effect is
    // removed.
    // TODO(b/216875016): consider holding the effect chain locks for the duration of the move.
    srcThread->removeEffectChain_l(chain);

    // transfer all effects one by one so that new effect chain is created on new thread with
    // correct buffer sizes and audio parameters and effect engines reconfigured accordingly
    sp<EffectChain> dstChain;
    sp<EffectModule> effect = chain->getEffectFromId_l(0);
    Vector< sp<EffectModule> > removed;
    status_t status = NO_ERROR;
    std::string errorString;
    while (effect != nullptr) {
        srcThread->removeEffect_l(effect);
        removed.add(effect);
        status = dstThread->addEffect_l(effect);
        if (status != NO_ERROR) {
            errorString = StringPrintf(
                    "cannot add effect %p to destination thread", effect.get());
            break;
        }
        // if the move request is not received from audio policy manager, the effect must be
        // re-registered with the new strategy and output.

        // We obtain the dstChain once the effect is on the new thread.
        if (dstChain == nullptr) {
            dstChain = effect->getCallback()->chain().promote();
            if (dstChain == nullptr) {
                errorString = StringPrintf("cannot get chain from effect %p", effect.get());
                status = NO_INIT;
                break;
            }
        }
        effect = chain->getEffectFromId_l(0);
    }

    size_t restored = 0;
    if (status != NO_ERROR) {
        dstChain.clear(); // dstChain is now from the srcThread (could be recreated).
        for (const auto& effect : removed) {
            dstThread->removeEffect_l(effect); // Note: Depending on error location, the last
                                               // effect may not have been placed on dstThread.
            if (srcThread->addEffect_l(effect) == NO_ERROR) {
                ++restored;
                if (dstChain == nullptr) {
                    dstChain = effect->getCallback()->chain().promote();
                }
            }
        }
    }

    // After all the effects have been moved to new thread (or put back) we restart the effects
    // because removeEffect_l() has stopped the effect if it is currently active.
    size_t started = 0;
    if (dstChain != nullptr && !removed.empty()) {
        // If we do not take the dstChain lock, it is possible that processing is ongoing
        // while we are starting the effect.  This can cause glitches with volume,
        // see b/202360137.
        dstChain->lock();
        for (const auto& effect : removed) {
            if (effect->state() == EffectModule::ACTIVE ||
                    effect->state() == EffectModule::STOPPING) {
                ++started;
                effect->start();
            }
        }
        dstChain->unlock();
    }

    if (status != NO_ERROR) {
        if (errorString.empty()) {
            errorString = StringPrintf("%s: failed status %d", __func__, status);
        }
        ALOGW("%s: %s unsuccessful move of session %d from srcThread %p to dstThread %p "
                "(%zu effects removed from srcThread, %zu effects restored to srcThread, "
                "%zu effects started)",
                __func__, errorString.c_str(), sessionId, srcThread, dstThread,
                removed.size(), restored, started);
    } else {
        ALOGD("%s: successful move of session %d from srcThread %p to dstThread %p "
                "(%zu effects moved, %zu effects started)",
                __func__, sessionId, srcThread, dstThread, removed.size(), started);
    }
    return status;
}

status_t AudioFlinger::moveAuxEffectToIo(int EffectId,
                                         const sp<PlaybackThread>& dstThread,
                                         sp<PlaybackThread> *srcThread)
{
    status_t status = NO_ERROR;
    Mutex::Autolock _l(mLock);
    sp<PlaybackThread> thread =
        static_cast<PlaybackThread *>(getEffectThread_l(AUDIO_SESSION_OUTPUT_MIX, EffectId).get());

    if (EffectId != 0 && thread != 0 && dstThread != thread.get()) {
        Mutex::Autolock _dl(dstThread->mLock);
        Mutex::Autolock _sl(thread->mLock);
        sp<EffectChain> srcChain = thread->getEffectChain_l(AUDIO_SESSION_OUTPUT_MIX);
        sp<EffectChain> dstChain;
        if (srcChain == 0) {
            return INVALID_OPERATION;
        }

        sp<EffectModule> effect = srcChain->getEffectFromId_l(EffectId);
        if (effect == 0) {
            return INVALID_OPERATION;
        }
        thread->removeEffect_l(effect);
        status = dstThread->addEffect_l(effect);
        if (status != NO_ERROR) {
            thread->addEffect_l(effect);
            status = INVALID_OPERATION;
            goto Exit;
        }

        dstChain = effect->getCallback()->chain().promote();
        if (dstChain == 0) {
            thread->addEffect_l(effect);
            status = INVALID_OPERATION;
        }

Exit:
        // removeEffect_l() has stopped the effect if it was active so it must be restarted
        if (effect->state() == EffectModule::ACTIVE ||
            effect->state() == EffectModule::STOPPING) {
            effect->start();
        }
    }

    if (status == NO_ERROR && srcThread != nullptr) {
        *srcThread = thread;
    }
    return status;
}

bool AudioFlinger::isNonOffloadableGlobalEffectEnabled_l()
{
    if (mGlobalEffectEnableTime != 0 &&
            ((systemTime() - mGlobalEffectEnableTime) < kMinGlobalEffectEnabletimeNs)) {
        return true;
    }

    for (size_t i = 0; i < mPlaybackThreads.size(); i++) {
        sp<EffectChain> ec =
                mPlaybackThreads.valueAt(i)->getEffectChain_l(AUDIO_SESSION_OUTPUT_MIX);
        if (ec != 0 && ec->isNonOffloadableEnabled()) {
            return true;
        }
    }
    return false;
}

void AudioFlinger::onNonOffloadableGlobalEffectEnable()
{
    Mutex::Autolock _l(mLock);

    mGlobalEffectEnableTime = systemTime();

    for (size_t i = 0; i < mPlaybackThreads.size(); i++) {
        sp<PlaybackThread> t = mPlaybackThreads.valueAt(i);
        if (t->mType == ThreadBase::OFFLOAD) {
            t->invalidateTracks(AUDIO_STREAM_MUSIC);
        }
    }

}

status_t AudioFlinger::putOrphanEffectChain_l(const sp<AudioFlinger::EffectChain>& chain)
{
    // clear possible suspended state before parking the chain so that it starts in default state
    // when attached to a new record thread
    chain->setEffectSuspended_l(FX_IID_AEC, false);
    chain->setEffectSuspended_l(FX_IID_NS, false);

    audio_session_t session = chain->sessionId();
    ssize_t index = mOrphanEffectChains.indexOfKey(session);
    ALOGV("putOrphanEffectChain_l session %d index %zd", session, index);
    if (index >= 0) {
        ALOGW("putOrphanEffectChain_l chain for session %d already present", session);
        return ALREADY_EXISTS;
    }
    mOrphanEffectChains.add(session, chain);
    return NO_ERROR;
}

sp<AudioFlinger::EffectChain> AudioFlinger::getOrphanEffectChain_l(audio_session_t session)
{
    sp<EffectChain> chain;
    ssize_t index = mOrphanEffectChains.indexOfKey(session);
    ALOGV("getOrphanEffectChain_l session %d index %zd", session, index);
    if (index >= 0) {
        chain = mOrphanEffectChains.valueAt(index);
        mOrphanEffectChains.removeItemsAt(index);
    }
    return chain;
}

bool AudioFlinger::updateOrphanEffectChains(const sp<AudioFlinger::EffectModule>& effect)
{
    Mutex::Autolock _l(mLock);
    audio_session_t session = effect->sessionId();
    ssize_t index = mOrphanEffectChains.indexOfKey(session);
    ALOGV("updateOrphanEffectChains session %d index %zd", session, index);
    if (index >= 0) {
        sp<EffectChain> chain = mOrphanEffectChains.valueAt(index);
        if (chain->removeEffect_l(effect, true) == 0) {
            ALOGV("updateOrphanEffectChains removing effect chain at index %zd", index);
            mOrphanEffectChains.removeItemsAt(index);
        }
        return true;
    }
    return false;
}


// ----------------------------------------------------------------------------

status_t AudioFlinger::onTransactWrapper(TransactionCode code,
                                         const Parcel& data,
                                         uint32_t flags,
                                         const std::function<status_t()>& delegate) {
    (void) data;
    (void) flags;

    // make sure transactions reserved to AudioPolicyManager do not come from other processes
    switch (code) {
        case TransactionCode::SET_STREAM_VOLUME:
        case TransactionCode::SET_STREAM_MUTE:
        case TransactionCode::OPEN_OUTPUT:
        case TransactionCode::OPEN_DUPLICATE_OUTPUT:
        case TransactionCode::CLOSE_OUTPUT:
        case TransactionCode::SUSPEND_OUTPUT:
        case TransactionCode::RESTORE_OUTPUT:
        case TransactionCode::OPEN_INPUT:
        case TransactionCode::CLOSE_INPUT:
        case TransactionCode::INVALIDATE_STREAM:
        case TransactionCode::SET_VOICE_VOLUME:
        case TransactionCode::MOVE_EFFECTS:
        case TransactionCode::SET_EFFECT_SUSPENDED:
        case TransactionCode::LOAD_HW_MODULE:
        case TransactionCode::GET_AUDIO_PORT:
        case TransactionCode::CREATE_AUDIO_PATCH:
        case TransactionCode::RELEASE_AUDIO_PATCH:
        case TransactionCode::LIST_AUDIO_PATCHES:
        case TransactionCode::SET_AUDIO_PORT_CONFIG:
        case TransactionCode::SET_RECORD_SILENCED:
        case TransactionCode::AUDIO_POLICY_READY:
        case TransactionCode::SET_DEVICE_CONNECTED_STATE:
        case TransactionCode::SET_REQUESTED_LATENCY_MODE:
        case TransactionCode::GET_SUPPORTED_LATENCY_MODES:
            ALOGW("%s: transaction %d received from PID %d",
                  __func__, code, IPCThreadState::self()->getCallingPid());
            // return status only for non void methods
            switch (code) {
                case TransactionCode::SET_RECORD_SILENCED:
                case TransactionCode::SET_EFFECT_SUSPENDED:
                    break;
                default:
                    return INVALID_OPERATION;
            }
            // Fail silently in these cases.
            return OK;
        default:
            break;
    }

    // make sure the following transactions come from system components
    switch (code) {
        case TransactionCode::SET_MASTER_VOLUME:
        case TransactionCode::SET_MASTER_MUTE:
        case TransactionCode::MASTER_MUTE:
        case TransactionCode::SET_MODE:
        case TransactionCode::SET_MIC_MUTE:
        case TransactionCode::SET_LOW_RAM_DEVICE:
        case TransactionCode::SYSTEM_READY:
        case TransactionCode::SET_AUDIO_HAL_PIDS:
        case TransactionCode::SET_VIBRATOR_INFOS:
        case TransactionCode::UPDATE_SECONDARY_OUTPUTS:
<<<<<<< HEAD
        case TransactionCode::SET_BLUETOOTH_LATENCY_MODES_ENABLED:
        case TransactionCode::SUPPORTS_BLUETOOTH_LATENCY_MODES: {
=======
        case TransactionCode::SET_BLUETOOTH_VARIABLE_LATENCY_ENABLED:
        case TransactionCode::IS_BLUETOOTH_VARIABLE_LATENCY_ENABLED:
        case TransactionCode::SUPPORTS_BLUETOOTH_VARIABLE_LATENCY: {
>>>>>>> dc2f403f
            if (!isServiceUid(IPCThreadState::self()->getCallingUid())) {
                ALOGW("%s: transaction %d received from PID %d unauthorized UID %d",
                      __func__, code, IPCThreadState::self()->getCallingPid(),
                      IPCThreadState::self()->getCallingUid());
                // return status only for non void methods
                switch (code) {
                    case TransactionCode::SYSTEM_READY:
                        break;
                    default:
                        return INVALID_OPERATION;
                }
                // Fail silently in these cases.
                return OK;
            }
        } break;
        default:
            break;
    }

    // List of relevant events that trigger log merging.
    // Log merging should activate during audio activity of any kind. This are considered the
    // most relevant events.
    // TODO should select more wisely the items from the list
    switch (code) {
        case TransactionCode::CREATE_TRACK:
        case TransactionCode::CREATE_RECORD:
        case TransactionCode::SET_MASTER_VOLUME:
        case TransactionCode::SET_MASTER_MUTE:
        case TransactionCode::SET_MIC_MUTE:
        case TransactionCode::SET_PARAMETERS:
        case TransactionCode::CREATE_EFFECT:
        case TransactionCode::SYSTEM_READY: {
            requestLogMerge();
            break;
        }
        default:
            break;
    }

    const std::string methodName = getIAudioFlingerStatistics().getMethodForCode(code);
    mediautils::TimeCheck check(
            std::string("IAudioFlinger::").append(methodName),
            [code, methodName](bool timeout, float elapsedMs) { // don't move methodName.
        if (timeout) {
            mediametrics::LogItem(mMetricsId)
                .set(AMEDIAMETRICS_PROP_EVENT, AMEDIAMETRICS_PROP_EVENT_VALUE_TIMEOUT)
                .set(AMEDIAMETRICS_PROP_METHODCODE, int64_t(code))
                .set(AMEDIAMETRICS_PROP_METHODNAME, methodName.c_str())
                .record();
        } else {
            getIAudioFlingerStatistics().event(code, elapsedMs);
        }
    }, mediautils::TimeCheck::kDefaultTimeoutDuration,
    mediautils::TimeCheck::kDefaultSecondChanceDuration,
    true /* crashOnTimeout */);

    // Make sure we connect to Audio Policy Service before calling into AudioFlinger:
    //  - AudioFlinger can call into Audio Policy Service with its global mutex held
    //  - If this is the first time Audio Policy Service is queried from inside audioserver process
    //  this will trigger Audio Policy Manager initialization.
    //  - Audio Policy Manager initialization calls into AudioFlinger which will try to lock
    //  its global mutex and a deadlock will occur.
    if (IPCThreadState::self()->getCallingPid() != getpid()) {
        AudioSystem::get_audio_policy_service();
    }

    return delegate();
}

} // namespace android<|MERGE_RESOLUTION|>--- conflicted
+++ resolved
@@ -231,14 +231,9 @@
 BINDER_METHOD_ENTRY(setDeviceConnectedState) \
 BINDER_METHOD_ENTRY(setRequestedLatencyMode) \
 BINDER_METHOD_ENTRY(getSupportedLatencyModes) \
-<<<<<<< HEAD
-BINDER_METHOD_ENTRY(setBluetoothLatencyModesEnabled) \
-BINDER_METHOD_ENTRY(supportsBluetoothLatencyModes) \
-=======
 BINDER_METHOD_ENTRY(setBluetoothVariableLatencyEnabled) \
 BINDER_METHOD_ENTRY(isBluetoothVariableLatencyEnabled) \
 BINDER_METHOD_ENTRY(supportsBluetoothVariableLatency) \
->>>>>>> dc2f403f
 
 // singleton for Binder Method Statistics for IAudioFlinger
 static auto& getIAudioFlingerStatistics() {
@@ -1623,20 +1618,12 @@
     return thread->getSupportedLatencyModes(modes);
 }
 
-<<<<<<< HEAD
-status_t AudioFlinger::setBluetoothLatencyModesEnabled(bool enabled) {
-=======
 status_t AudioFlinger::setBluetoothVariableLatencyEnabled(bool enabled) {
->>>>>>> dc2f403f
     Mutex::Autolock _l(mLock);
     status_t status = INVALID_OPERATION;
     for (size_t i = 0; i < mPlaybackThreads.size(); i++) {
         // Success if at least one PlaybackThread supports Bluetooth latency modes
-<<<<<<< HEAD
-        if (mPlaybackThreads.valueAt(i)->setBluetoothLatencyModesEnabled(enabled) == NO_ERROR) {
-=======
         if (mPlaybackThreads.valueAt(i)->setBluetoothVariableLatencyEnabled(enabled) == NO_ERROR) {
->>>>>>> dc2f403f
             status = NO_ERROR;
         }
     }
@@ -1646,9 +1633,6 @@
     return status;
 }
 
-<<<<<<< HEAD
-status_t AudioFlinger::supportsBluetoothLatencyModes(bool* support) {
-=======
 status_t AudioFlinger::isBluetoothVariableLatencyEnabled(bool *enabled) {
     if (enabled == nullptr) {
         return BAD_VALUE;
@@ -1658,18 +1642,13 @@
 }
 
 status_t AudioFlinger::supportsBluetoothVariableLatency(bool* support) {
->>>>>>> dc2f403f
     if (support == nullptr) {
         return BAD_VALUE;
     }
     Mutex::Autolock _l(mLock);
     *support = false;
     for (size_t i = 0; i < mAudioHwDevs.size(); i++) {
-<<<<<<< HEAD
-        if (mAudioHwDevs.valueAt(i)->supportsBluetoothLatencyModes()) {
-=======
         if (mAudioHwDevs.valueAt(i)->supportsBluetoothVariableLatency()) {
->>>>>>> dc2f403f
              *support = true;
              break;
         }
@@ -2579,11 +2558,7 @@
 
 
     if (bool supports = false;
-<<<<<<< HEAD
-            dev->supportsBluetoothLatencyModes(&supports) == NO_ERROR && supports) {
-=======
             dev->supportsBluetoothVariableLatency(&supports) == NO_ERROR && supports) {
->>>>>>> dc2f403f
         flags = static_cast<AudioHwDevice::Flags>(flags |
                 AudioHwDevice::AHWD_SUPPORTS_BT_LATENCY_MODES);
     }
@@ -2938,11 +2913,7 @@
             if (thread->isMsdDevice()) {
                 thread->setDownStreamPatch(&patch);
             }
-<<<<<<< HEAD
-            thread->setBluetoothLatencyModesEnabled(mBluetoothLatencyModesEnabled.load());
-=======
             thread->setBluetoothVariableLatencyEnabled(mBluetoothLatencyModesEnabled.load());
->>>>>>> dc2f403f
             return thread;
         }
     }
@@ -4639,14 +4610,9 @@
         case TransactionCode::SET_AUDIO_HAL_PIDS:
         case TransactionCode::SET_VIBRATOR_INFOS:
         case TransactionCode::UPDATE_SECONDARY_OUTPUTS:
-<<<<<<< HEAD
-        case TransactionCode::SET_BLUETOOTH_LATENCY_MODES_ENABLED:
-        case TransactionCode::SUPPORTS_BLUETOOTH_LATENCY_MODES: {
-=======
         case TransactionCode::SET_BLUETOOTH_VARIABLE_LATENCY_ENABLED:
         case TransactionCode::IS_BLUETOOTH_VARIABLE_LATENCY_ENABLED:
         case TransactionCode::SUPPORTS_BLUETOOTH_VARIABLE_LATENCY: {
->>>>>>> dc2f403f
             if (!isServiceUid(IPCThreadState::self()->getCallingUid())) {
                 ALOGW("%s: transaction %d received from PID %d unauthorized UID %d",
                       __func__, code, IPCThreadState::self()->getCallingPid(),
