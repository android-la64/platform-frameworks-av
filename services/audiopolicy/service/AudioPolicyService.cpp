/*
 * Copyright (C) 2009 The Android Open Source Project
 *
 * Licensed under the Apache License, Version 2.0 (the "License");
 * you may not use this file except in compliance with the License.
 * You may obtain a copy of the License at
 *
 *      http://www.apache.org/licenses/LICENSE-2.0
 *
 * Unless required by applicable law or agreed to in writing, software
 * distributed under the License is distributed on an "AS IS" BASIS,
 * WITHOUT WARRANTIES OR CONDITIONS OF ANY KIND, either express or implied.
 * See the License for the specific language governing permissions and
 * limitations under the License.
 */

#define LOG_TAG "AudioPolicyService"
//#define LOG_NDEBUG 0

#include "Configuration.h"
#undef __STRICT_ANSI__
#define __STDINT_LIMITS
#define __STDC_LIMIT_MACROS
#include <stdint.h>
#include <sys/time.h>
#include <dlfcn.h>

#include <audio_utils/clock.h>
#include <binder/IServiceManager.h>
#include <utils/Log.h>
#include <cutils/properties.h>
#include <binder/IPCThreadState.h>
#include <binder/PermissionController.h>
#include <binder/IResultReceiver.h>
#include <utils/String16.h>
#include <utils/threads.h>
#include "AudioPolicyService.h"
#include <hardware_legacy/power.h>
#include <media/AidlConversion.h>
#include <media/AudioEffect.h>
#include <media/AudioParameter.h>
#include <mediautils/MethodStatistics.h>
#include <mediautils/ServiceUtilities.h>
#include <mediautils/TimeCheck.h>
#include <sensorprivacy/SensorPrivacyManager.h>

#include <system/audio.h>
#include <system/audio_policy.h>
#include <AudioPolicyManager.h>

namespace android {
using binder::Status;

static const char kDeadlockedString[] = "AudioPolicyService may be deadlocked\n";
static const char kCmdDeadlockedString[] = "AudioPolicyService command thread may be deadlocked\n";
static const char kAudioPolicyManagerCustomPath[] = "libaudiopolicymanagercustom.so";

static const int kDumpLockTimeoutNs = 1 * NANOS_PER_SECOND;

static const nsecs_t kAudioCommandTimeoutNs = seconds(3); // 3 seconds

static const String16 sManageAudioPolicyPermission("android.permission.MANAGE_AUDIO_POLICY");

// Creates an association between Binder code to name for IAudioPolicyService.
#define IAUDIOPOLICYSERVICE_BINDER_METHOD_MACRO_LIST \
BINDER_METHOD_ENTRY(onNewAudioModulesAvailable) \
BINDER_METHOD_ENTRY(setDeviceConnectionState) \
BINDER_METHOD_ENTRY(getDeviceConnectionState) \
BINDER_METHOD_ENTRY(handleDeviceConfigChange) \
BINDER_METHOD_ENTRY(setPhoneState) \
BINDER_METHOD_ENTRY(setForceUse) \
BINDER_METHOD_ENTRY(getForceUse) \
BINDER_METHOD_ENTRY(getOutput) \
BINDER_METHOD_ENTRY(getOutputForAttr) \
BINDER_METHOD_ENTRY(startOutput) \
BINDER_METHOD_ENTRY(stopOutput) \
BINDER_METHOD_ENTRY(releaseOutput) \
BINDER_METHOD_ENTRY(getInputForAttr) \
BINDER_METHOD_ENTRY(startInput) \
BINDER_METHOD_ENTRY(stopInput) \
BINDER_METHOD_ENTRY(releaseInput) \
BINDER_METHOD_ENTRY(initStreamVolume) \
BINDER_METHOD_ENTRY(setStreamVolumeIndex) \
BINDER_METHOD_ENTRY(getStreamVolumeIndex) \
BINDER_METHOD_ENTRY(setVolumeIndexForAttributes) \
BINDER_METHOD_ENTRY(getVolumeIndexForAttributes) \
BINDER_METHOD_ENTRY(getMaxVolumeIndexForAttributes) \
BINDER_METHOD_ENTRY(getMinVolumeIndexForAttributes) \
BINDER_METHOD_ENTRY(getStrategyForStream) \
BINDER_METHOD_ENTRY(getDevicesForAttributes) \
BINDER_METHOD_ENTRY(getOutputForEffect) \
BINDER_METHOD_ENTRY(registerEffect) \
BINDER_METHOD_ENTRY(unregisterEffect) \
BINDER_METHOD_ENTRY(setEffectEnabled) \
BINDER_METHOD_ENTRY(moveEffectsToIo) \
BINDER_METHOD_ENTRY(isStreamActive) \
BINDER_METHOD_ENTRY(isStreamActiveRemotely) \
BINDER_METHOD_ENTRY(isSourceActive) \
BINDER_METHOD_ENTRY(queryDefaultPreProcessing) \
BINDER_METHOD_ENTRY(addSourceDefaultEffect) \
BINDER_METHOD_ENTRY(addStreamDefaultEffect) \
BINDER_METHOD_ENTRY(removeSourceDefaultEffect) \
BINDER_METHOD_ENTRY(removeStreamDefaultEffect) \
BINDER_METHOD_ENTRY(setSupportedSystemUsages) \
BINDER_METHOD_ENTRY(setAllowedCapturePolicy) \
BINDER_METHOD_ENTRY(getOffloadSupport) \
BINDER_METHOD_ENTRY(isDirectOutputSupported) \
BINDER_METHOD_ENTRY(listAudioPorts) \
BINDER_METHOD_ENTRY(getAudioPort) \
BINDER_METHOD_ENTRY(createAudioPatch) \
BINDER_METHOD_ENTRY(releaseAudioPatch) \
BINDER_METHOD_ENTRY(listAudioPatches) \
BINDER_METHOD_ENTRY(setAudioPortConfig) \
BINDER_METHOD_ENTRY(registerClient) \
BINDER_METHOD_ENTRY(setAudioPortCallbacksEnabled) \
BINDER_METHOD_ENTRY(setAudioVolumeGroupCallbacksEnabled) \
BINDER_METHOD_ENTRY(acquireSoundTriggerSession) \
BINDER_METHOD_ENTRY(releaseSoundTriggerSession) \
BINDER_METHOD_ENTRY(getPhoneState) \
BINDER_METHOD_ENTRY(registerPolicyMixes) \
BINDER_METHOD_ENTRY(setUidDeviceAffinities) \
BINDER_METHOD_ENTRY(removeUidDeviceAffinities) \
BINDER_METHOD_ENTRY(setUserIdDeviceAffinities) \
BINDER_METHOD_ENTRY(removeUserIdDeviceAffinities) \
BINDER_METHOD_ENTRY(startAudioSource) \
BINDER_METHOD_ENTRY(stopAudioSource) \
BINDER_METHOD_ENTRY(setMasterMono) \
BINDER_METHOD_ENTRY(getMasterMono) \
BINDER_METHOD_ENTRY(getStreamVolumeDB) \
BINDER_METHOD_ENTRY(getSurroundFormats) \
BINDER_METHOD_ENTRY(getReportedSurroundFormats) \
BINDER_METHOD_ENTRY(getHwOffloadFormatsSupportedForBluetoothMedia) \
BINDER_METHOD_ENTRY(setSurroundFormatEnabled) \
BINDER_METHOD_ENTRY(setAssistantServicesUids) \
BINDER_METHOD_ENTRY(setActiveAssistantServicesUids) \
BINDER_METHOD_ENTRY(setA11yServicesUids) \
BINDER_METHOD_ENTRY(setCurrentImeUid) \
BINDER_METHOD_ENTRY(isHapticPlaybackSupported) \
BINDER_METHOD_ENTRY(isUltrasoundSupported) \
BINDER_METHOD_ENTRY(listAudioProductStrategies) \
BINDER_METHOD_ENTRY(getProductStrategyFromAudioAttributes) \
BINDER_METHOD_ENTRY(listAudioVolumeGroups) \
BINDER_METHOD_ENTRY(getVolumeGroupFromAudioAttributes) \
BINDER_METHOD_ENTRY(setRttEnabled) \
BINDER_METHOD_ENTRY(isCallScreenModeSupported) \
BINDER_METHOD_ENTRY(setDevicesRoleForStrategy) \
BINDER_METHOD_ENTRY(removeDevicesRoleForStrategy) \
BINDER_METHOD_ENTRY(getDevicesForRoleAndStrategy) \
BINDER_METHOD_ENTRY(setDevicesRoleForCapturePreset) \
BINDER_METHOD_ENTRY(addDevicesRoleForCapturePreset) \
BINDER_METHOD_ENTRY(removeDevicesRoleForCapturePreset) \
BINDER_METHOD_ENTRY(clearDevicesRoleForCapturePreset) \
BINDER_METHOD_ENTRY(getDevicesForRoleAndCapturePreset) \
BINDER_METHOD_ENTRY(registerSoundTriggerCaptureStateListener) \
BINDER_METHOD_ENTRY(getSpatializer) \
BINDER_METHOD_ENTRY(canBeSpatialized) \
BINDER_METHOD_ENTRY(getDirectPlaybackSupport) \
BINDER_METHOD_ENTRY(getDirectProfilesForAttributes) \

// singleton for Binder Method Statistics for IAudioPolicyService
static auto& getIAudioPolicyServiceStatistics() {
    using Code = int;

#pragma push_macro("BINDER_METHOD_ENTRY")
#undef BINDER_METHOD_ENTRY
#define BINDER_METHOD_ENTRY(ENTRY) \
        {(Code)media::BnAudioPolicyService::TRANSACTION_##ENTRY, #ENTRY},

    static mediautils::MethodStatistics<Code> methodStatistics{
        IAUDIOPOLICYSERVICE_BINDER_METHOD_MACRO_LIST
        METHOD_STATISTICS_BINDER_CODE_NAMES(Code)
    };
#pragma pop_macro("BINDER_METHOD_ENTRY")

    return methodStatistics;
}

// ----------------------------------------------------------------------------

static AudioPolicyInterface* createAudioPolicyManager(AudioPolicyClientInterface *clientInterface)
{
    AudioPolicyManager *apm = new AudioPolicyManager(clientInterface);
    status_t status = apm->initialize();
    if (status != NO_ERROR) {
        delete apm;
        apm = nullptr;
    }
    return apm;
}

static void destroyAudioPolicyManager(AudioPolicyInterface *interface)
{
    delete interface;
}
// ----------------------------------------------------------------------------

AudioPolicyService::AudioPolicyService()
    : BnAudioPolicyService(),
      mAudioPolicyManager(NULL),
      mAudioPolicyClient(NULL),
      mPhoneState(AUDIO_MODE_INVALID),
      mCaptureStateNotifier(false),
      mCreateAudioPolicyManager(createAudioPolicyManager),
      mDestroyAudioPolicyManager(destroyAudioPolicyManager) {
}

void AudioPolicyService::loadAudioPolicyManager()
{
    mLibraryHandle = dlopen(kAudioPolicyManagerCustomPath, RTLD_NOW);
    if (mLibraryHandle != nullptr) {
        ALOGI("%s loading %s", __func__, kAudioPolicyManagerCustomPath);
        mCreateAudioPolicyManager = reinterpret_cast<CreateAudioPolicyManagerInstance>
                                            (dlsym(mLibraryHandle, "createAudioPolicyManager"));
        const char *lastError = dlerror();
        ALOGW_IF(mCreateAudioPolicyManager == nullptr, "%s createAudioPolicyManager is null %s",
                    __func__, lastError != nullptr ? lastError : "no error");

        mDestroyAudioPolicyManager = reinterpret_cast<DestroyAudioPolicyManagerInstance>(
                                        dlsym(mLibraryHandle, "destroyAudioPolicyManager"));
        lastError = dlerror();
        ALOGW_IF(mDestroyAudioPolicyManager == nullptr, "%s destroyAudioPolicyManager is null %s",
                    __func__, lastError != nullptr ? lastError : "no error");
        if (mCreateAudioPolicyManager == nullptr || mDestroyAudioPolicyManager == nullptr){
            unloadAudioPolicyManager();
            LOG_ALWAYS_FATAL("could not find audiopolicymanager interface methods");
        }
    }
}

void AudioPolicyService::onFirstRef()
{
    // Log an AudioPolicy "constructor" mediametrics event on first ref.
    // This records the time it takes to load the audio modules and devices.
    mediametrics::Defer defer([beginNs = systemTime()] {
        mediametrics::LogItem(AMEDIAMETRICS_KEY_AUDIO_POLICY)
            .set(AMEDIAMETRICS_PROP_EVENT, AMEDIAMETRICS_PROP_EVENT_VALUE_CTOR)
            .set(AMEDIAMETRICS_PROP_EXECUTIONTIMENS, (int64_t)(systemTime() - beginNs))
            .record(); });
    {
        Mutex::Autolock _l(mLock);

        // start audio commands thread
        mAudioCommandThread = new AudioCommandThread(String8("ApmAudio"), this);
        // start output activity command thread
        mOutputCommandThread = new AudioCommandThread(String8("ApmOutput"), this);

        mAudioPolicyClient = new AudioPolicyClient(this);

        loadAudioPolicyManager();
        mAudioPolicyManager = mCreateAudioPolicyManager(mAudioPolicyClient);
    }

    // load audio processing modules
    sp<AudioPolicyEffects> audioPolicyEffects = new AudioPolicyEffects();
    sp<UidPolicy> uidPolicy = new UidPolicy(this);
    sp<SensorPrivacyPolicy> sensorPrivacyPolicy = new SensorPrivacyPolicy(this);
    {
        Mutex::Autolock _l(mLock);
        mAudioPolicyEffects = audioPolicyEffects;
        mUidPolicy = uidPolicy;
        mSensorPrivacyPolicy = sensorPrivacyPolicy;
    }
    uidPolicy->registerSelf();
    sensorPrivacyPolicy->registerSelf();

    // Create spatializer if supported
    if (mAudioPolicyManager != nullptr) {
        Mutex::Autolock _l(mLock);
        const audio_attributes_t attr = attributes_initializer(AUDIO_USAGE_MEDIA);
        AudioDeviceTypeAddrVector devices;
        bool hasSpatializer = mAudioPolicyManager->canBeSpatialized(&attr, nullptr, devices);
        if (hasSpatializer) {
            mSpatializer = Spatializer::create(this);
        }
    }
    AudioSystem::audioPolicyReady();
}

void AudioPolicyService::unloadAudioPolicyManager()
{
    ALOGV("%s ", __func__);
    if (mLibraryHandle != nullptr) {
        dlclose(mLibraryHandle);
    }
    mLibraryHandle = nullptr;
    mCreateAudioPolicyManager = nullptr;
    mDestroyAudioPolicyManager = nullptr;
}

AudioPolicyService::~AudioPolicyService()
{
    mAudioCommandThread->exit();
    mOutputCommandThread->exit();

    mDestroyAudioPolicyManager(mAudioPolicyManager);
    unloadAudioPolicyManager();

    delete mAudioPolicyClient;

    mNotificationClients.clear();
    mAudioPolicyEffects.clear();

    mUidPolicy->unregisterSelf();
    mSensorPrivacyPolicy->unregisterSelf();

    mUidPolicy.clear();
    mSensorPrivacyPolicy.clear();
}

// A notification client is always registered by AudioSystem when the client process
// connects to AudioPolicyService.
Status AudioPolicyService::registerClient(const sp<media::IAudioPolicyServiceClient>& client)
{
    if (client == 0) {
        ALOGW("%s got NULL client", __FUNCTION__);
        return Status::ok();
    }
    Mutex::Autolock _l(mNotificationClientsLock);

    uid_t uid = IPCThreadState::self()->getCallingUid();
    pid_t pid = IPCThreadState::self()->getCallingPid();
    int64_t token = ((int64_t)uid<<32) | pid;

    if (mNotificationClients.indexOfKey(token) < 0) {
        sp<NotificationClient> notificationClient = new NotificationClient(this,
                                                                           client,
                                                                           uid,
                                                                           pid);
        ALOGV("registerClient() client %p, uid %d pid %d", client.get(), uid, pid);

        mNotificationClients.add(token, notificationClient);

        sp<IBinder> binder = IInterface::asBinder(client);
        binder->linkToDeath(notificationClient);
    }
        return Status::ok();
}

Status AudioPolicyService::setAudioPortCallbacksEnabled(bool enabled)
{
    Mutex::Autolock _l(mNotificationClientsLock);

    uid_t uid = IPCThreadState::self()->getCallingUid();
    pid_t pid = IPCThreadState::self()->getCallingPid();
    int64_t token = ((int64_t)uid<<32) | pid;

    if (mNotificationClients.indexOfKey(token) < 0) {
        return Status::ok();
    }
    mNotificationClients.valueFor(token)->setAudioPortCallbacksEnabled(enabled);
    return Status::ok();
}

Status AudioPolicyService::setAudioVolumeGroupCallbacksEnabled(bool enabled)
{
    Mutex::Autolock _l(mNotificationClientsLock);

    uid_t uid = IPCThreadState::self()->getCallingUid();
    pid_t pid = IPCThreadState::self()->getCallingPid();
    int64_t token = ((int64_t)uid<<32) | pid;

    if (mNotificationClients.indexOfKey(token) < 0) {
        return Status::ok();
    }
    mNotificationClients.valueFor(token)->setAudioVolumeGroupCallbacksEnabled(enabled);
    return Status::ok();
}

// removeNotificationClient() is called when the client process dies.
void AudioPolicyService::removeNotificationClient(uid_t uid, pid_t pid)
{
    bool hasSameUid = false;
    {
        Mutex::Autolock _l(mNotificationClientsLock);
        int64_t token = ((int64_t)uid<<32) | pid;
        mNotificationClients.removeItem(token);
        for (size_t i = 0; i < mNotificationClients.size(); i++) {
            if (mNotificationClients.valueAt(i)->uid() == uid) {
                hasSameUid = true;
                break;
            }
        }
    }
    {
        Mutex::Autolock _l(mLock);
        if (mAudioPolicyManager && !hasSameUid) {
            // called from binder death notification: no need to clear caller identity
            mAudioPolicyManager->releaseResourcesForUid(uid);
        }
    }
}

void AudioPolicyService::onAudioPortListUpdate()
{
    mOutputCommandThread->updateAudioPortListCommand();
}

void AudioPolicyService::doOnAudioPortListUpdate()
{
    Mutex::Autolock _l(mNotificationClientsLock);
    for (size_t i = 0; i < mNotificationClients.size(); i++) {
        mNotificationClients.valueAt(i)->onAudioPortListUpdate();
    }
}

void AudioPolicyService::onAudioPatchListUpdate()
{
    mOutputCommandThread->updateAudioPatchListCommand();
}

void AudioPolicyService::doOnAudioPatchListUpdate()
{
    Mutex::Autolock _l(mNotificationClientsLock);
    for (size_t i = 0; i < mNotificationClients.size(); i++) {
        mNotificationClients.valueAt(i)->onAudioPatchListUpdate();
    }
}

void AudioPolicyService::onAudioVolumeGroupChanged(volume_group_t group, int flags)
{
    mOutputCommandThread->changeAudioVolumeGroupCommand(group, flags);
}

void AudioPolicyService::doOnAudioVolumeGroupChanged(volume_group_t group, int flags)
{
    Mutex::Autolock _l(mNotificationClientsLock);
    for (size_t i = 0; i < mNotificationClients.size(); i++) {
        mNotificationClients.valueAt(i)->onAudioVolumeGroupChanged(group, flags);
    }
}

void AudioPolicyService::onDynamicPolicyMixStateUpdate(const String8& regId, int32_t state)
{
    ALOGV("AudioPolicyService::onDynamicPolicyMixStateUpdate(%s, %d)",
            regId.string(), state);
    mOutputCommandThread->dynamicPolicyMixStateUpdateCommand(regId, state);
}

void AudioPolicyService::doOnDynamicPolicyMixStateUpdate(const String8& regId, int32_t state)
{
    Mutex::Autolock _l(mNotificationClientsLock);
    for (size_t i = 0; i < mNotificationClients.size(); i++) {
        mNotificationClients.valueAt(i)->onDynamicPolicyMixStateUpdate(regId, state);
    }
}

void AudioPolicyService::onRecordingConfigurationUpdate(
                                                    int event,
                                                    const record_client_info_t *clientInfo,
                                                    const audio_config_base_t *clientConfig,
                                                    std::vector<effect_descriptor_t> clientEffects,
                                                    const audio_config_base_t *deviceConfig,
                                                    std::vector<effect_descriptor_t> effects,
                                                    audio_patch_handle_t patchHandle,
                                                    audio_source_t source)
{
    mOutputCommandThread->recordingConfigurationUpdateCommand(event, clientInfo,
            clientConfig, clientEffects, deviceConfig, effects, patchHandle, source);
}

void AudioPolicyService::doOnRecordingConfigurationUpdate(
                                                  int event,
                                                  const record_client_info_t *clientInfo,
                                                  const audio_config_base_t *clientConfig,
                                                  std::vector<effect_descriptor_t> clientEffects,
                                                  const audio_config_base_t *deviceConfig,
                                                  std::vector<effect_descriptor_t> effects,
                                                  audio_patch_handle_t patchHandle,
                                                  audio_source_t source)
{
    Mutex::Autolock _l(mNotificationClientsLock);
    for (size_t i = 0; i < mNotificationClients.size(); i++) {
        mNotificationClients.valueAt(i)->onRecordingConfigurationUpdate(event, clientInfo,
                clientConfig, clientEffects, deviceConfig, effects, patchHandle, source);
    }
}

void AudioPolicyService::onRoutingUpdated()
{
    mOutputCommandThread->routingChangedCommand();
}

void AudioPolicyService::doOnRoutingUpdated()
{
  Mutex::Autolock _l(mNotificationClientsLock);
    for (size_t i = 0; i < mNotificationClients.size(); i++) {
        mNotificationClients.valueAt(i)->onRoutingUpdated();
    }
}

void AudioPolicyService::onVolumeRangeInitRequest()
{
    mOutputCommandThread->volRangeInitReqCommand();
}

void AudioPolicyService::doOnVolumeRangeInitRequest()
{
    Mutex::Autolock _l(mNotificationClientsLock);
    for (size_t i = 0; i < mNotificationClients.size(); i++) {
        mNotificationClients.valueAt(i)->onVolumeRangeInitRequest();
    }
}

void AudioPolicyService::onCheckSpatializer()
{
    Mutex::Autolock _l(mLock);
    onCheckSpatializer_l();
}

void AudioPolicyService::onCheckSpatializer_l()
{
    if (mSpatializer != nullptr) {
        mOutputCommandThread->checkSpatializerCommand();
    }
}

void AudioPolicyService::doOnCheckSpatializer()
{
<<<<<<< HEAD
    ALOGI("%s mSpatializer %p level %d", __func__, mSpatializer.get(), (int)mSpatializer->getLevel());
=======
    ALOGV("%s mSpatializer %p level %d",
        __func__, mSpatializer.get(), (int)mSpatializer->getLevel());
>>>>>>> 132e839c

    if (mSpatializer != nullptr) {
        // Note: mSpatializer != nullptr =>  mAudioPolicyManager != nullptr
        if (mSpatializer->getLevel() != media::SpatializationLevel::NONE) {
            audio_io_handle_t currentOutput = mSpatializer->getOutput();
            audio_io_handle_t newOutput;
            const audio_attributes_t attr = attributes_initializer(AUDIO_USAGE_MEDIA);
            audio_config_base_t config = mSpatializer->getAudioInConfig();

            Mutex::Autolock _l(mLock);
            status_t status =
                    mAudioPolicyManager->getSpatializerOutput(&config, &attr, &newOutput);
            ALOGV("%s currentOutput %d newOutput %d channel_mask %#x",
                    __func__, currentOutput, newOutput, config.channel_mask);
            if (status == NO_ERROR && currentOutput == newOutput) {
                return;
            }
            size_t numActiveTracks = countActiveClientsOnOutput_l(newOutput);
            mLock.unlock();
            // It is OK to call detachOutput() is none is already attached.
            mSpatializer->detachOutput();
            if (status == NO_ERROR && newOutput != AUDIO_IO_HANDLE_NONE) {
                status = mSpatializer->attachOutput(newOutput, numActiveTracks);
            }
            mLock.lock();
            if (status != NO_ERROR) {
                mAudioPolicyManager->releaseSpatializerOutput(newOutput);
            }
        } else if (mSpatializer->getLevel() == media::SpatializationLevel::NONE
                               && mSpatializer->getOutput() != AUDIO_IO_HANDLE_NONE) {
            audio_io_handle_t output = mSpatializer->detachOutput();

            if (output != AUDIO_IO_HANDLE_NONE) {
                Mutex::Autolock _l(mLock);
                mAudioPolicyManager->releaseSpatializerOutput(output);
            }
        }
    }
}

size_t AudioPolicyService::countActiveClientsOnOutput_l(
        audio_io_handle_t output, bool spatializedOnly) {
    size_t count = 0;
    for (size_t i = 0; i < mAudioPlaybackClients.size(); i++) {
        auto client = mAudioPlaybackClients.valueAt(i);
        if (client->io == output && client->active
                && (!spatializedOnly || client->isSpatialized)) {
            count++;
        }
    }
    return count;
}

void AudioPolicyService::onUpdateActiveSpatializerTracks_l() {
    if (mSpatializer == nullptr) {
        return;
    }
    mOutputCommandThread->updateActiveSpatializerTracksCommand();
}

void AudioPolicyService::doOnUpdateActiveSpatializerTracks()
{
    if (mSpatializer == nullptr) {
        return;
    }
    audio_io_handle_t output = mSpatializer->getOutput();
    size_t activeClients;
    {
        Mutex::Autolock _l(mLock);
        activeClients = countActiveClientsOnOutput_l(output);
    }
    mSpatializer->updateActiveTracks(activeClients);
}

status_t AudioPolicyService::clientCreateAudioPatch(const struct audio_patch *patch,
                                                audio_patch_handle_t *handle,
                                                int delayMs)
{
    return mAudioCommandThread->createAudioPatchCommand(patch, handle, delayMs);
}

status_t AudioPolicyService::clientReleaseAudioPatch(audio_patch_handle_t handle,
                                                 int delayMs)
{
    return mAudioCommandThread->releaseAudioPatchCommand(handle, delayMs);
}

status_t AudioPolicyService::clientSetAudioPortConfig(const struct audio_port_config *config,
                                                      int delayMs)
{
    return mAudioCommandThread->setAudioPortConfigCommand(config, delayMs);
}

AudioPolicyService::NotificationClient::NotificationClient(
        const sp<AudioPolicyService>& service,
        const sp<media::IAudioPolicyServiceClient>& client,
        uid_t uid,
        pid_t pid)
    : mService(service), mUid(uid), mPid(pid), mAudioPolicyServiceClient(client),
      mAudioPortCallbacksEnabled(false), mAudioVolumeGroupCallbacksEnabled(false)
{
}

AudioPolicyService::NotificationClient::~NotificationClient()
{
}

void AudioPolicyService::NotificationClient::binderDied(const wp<IBinder>& who __unused)
{
    sp<NotificationClient> keep(this);
    sp<AudioPolicyService> service = mService.promote();
    if (service != 0) {
        service->removeNotificationClient(mUid, mPid);
    }
}

void AudioPolicyService::NotificationClient::onAudioPortListUpdate()
{
    if (mAudioPolicyServiceClient != 0 && mAudioPortCallbacksEnabled) {
        mAudioPolicyServiceClient->onAudioPortListUpdate();
    }
}

void AudioPolicyService::NotificationClient::onAudioPatchListUpdate()
{
    if (mAudioPolicyServiceClient != 0 && mAudioPortCallbacksEnabled) {
        mAudioPolicyServiceClient->onAudioPatchListUpdate();
    }
}

void AudioPolicyService::NotificationClient::onAudioVolumeGroupChanged(volume_group_t group,
                                                                      int flags)
{
    if (mAudioPolicyServiceClient != 0 && mAudioVolumeGroupCallbacksEnabled) {
        mAudioPolicyServiceClient->onAudioVolumeGroupChanged(group, flags);
    }
}


void AudioPolicyService::NotificationClient::onDynamicPolicyMixStateUpdate(
        const String8& regId, int32_t state)
{
    if (mAudioPolicyServiceClient != 0 && isServiceUid(mUid)) {
        mAudioPolicyServiceClient->onDynamicPolicyMixStateUpdate(
                legacy2aidl_String8_string(regId).value(), state);
    }
}

void AudioPolicyService::NotificationClient::onRecordingConfigurationUpdate(
                                            int event,
                                            const record_client_info_t *clientInfo,
                                            const audio_config_base_t *clientConfig,
                                            std::vector<effect_descriptor_t> clientEffects,
                                            const audio_config_base_t *deviceConfig,
                                            std::vector<effect_descriptor_t> effects,
                                            audio_patch_handle_t patchHandle,
                                            audio_source_t source)
{
    if (mAudioPolicyServiceClient != 0 && isServiceUid(mUid)) {
        status_t status = [&]() -> status_t {
            int32_t eventAidl = VALUE_OR_RETURN_STATUS(convertIntegral<int32_t>(event));
            media::RecordClientInfo clientInfoAidl = VALUE_OR_RETURN_STATUS(
                    legacy2aidl_record_client_info_t_RecordClientInfo(*clientInfo));
            AudioConfigBase clientConfigAidl = VALUE_OR_RETURN_STATUS(
                    legacy2aidl_audio_config_base_t_AudioConfigBase(
                            *clientConfig, true /*isInput*/));
            std::vector<media::EffectDescriptor> clientEffectsAidl = VALUE_OR_RETURN_STATUS(
                    convertContainer<std::vector<media::EffectDescriptor>>(
                            clientEffects,
                            legacy2aidl_effect_descriptor_t_EffectDescriptor));
            AudioConfigBase deviceConfigAidl = VALUE_OR_RETURN_STATUS(
                    legacy2aidl_audio_config_base_t_AudioConfigBase(
                            *deviceConfig, true /*isInput*/));
            std::vector<media::EffectDescriptor> effectsAidl = VALUE_OR_RETURN_STATUS(
                    convertContainer<std::vector<media::EffectDescriptor>>(
                            effects,
                            legacy2aidl_effect_descriptor_t_EffectDescriptor));
            int32_t patchHandleAidl = VALUE_OR_RETURN_STATUS(
                    legacy2aidl_audio_patch_handle_t_int32_t(patchHandle));
            media::audio::common::AudioSource sourceAidl = VALUE_OR_RETURN_STATUS(
                    legacy2aidl_audio_source_t_AudioSource(source));
            return aidl_utils::statusTFromBinderStatus(
                    mAudioPolicyServiceClient->onRecordingConfigurationUpdate(eventAidl,
                                                                              clientInfoAidl,
                                                                              clientConfigAidl,
                                                                              clientEffectsAidl,
                                                                              deviceConfigAidl,
                                                                              effectsAidl,
                                                                              patchHandleAidl,
                                                                              sourceAidl));
        }();
        ALOGW_IF(status != OK, "onRecordingConfigurationUpdate() failed: %d", status);
    }
}

void AudioPolicyService::NotificationClient::setAudioPortCallbacksEnabled(bool enabled)
{
    mAudioPortCallbacksEnabled = enabled;
}

void AudioPolicyService::NotificationClient::setAudioVolumeGroupCallbacksEnabled(bool enabled)
{
    mAudioVolumeGroupCallbacksEnabled = enabled;
}

void AudioPolicyService::NotificationClient::onRoutingUpdated()
{
    if (mAudioPolicyServiceClient != 0 && isServiceUid(mUid)) {
        mAudioPolicyServiceClient->onRoutingUpdated();
    }
}

void AudioPolicyService::NotificationClient::onVolumeRangeInitRequest()
{
    if (mAudioPolicyServiceClient != 0 && isServiceUid(mUid)) {
        mAudioPolicyServiceClient->onVolumeRangeInitRequest();
    }
}

void AudioPolicyService::binderDied(const wp<IBinder>& who) {
    ALOGW("binderDied() %p, calling pid %d", who.unsafe_get(),
            IPCThreadState::self()->getCallingPid());
}

static bool dumpTryLock(Mutex& mutex) ACQUIRE(mutex) NO_THREAD_SAFETY_ANALYSIS
{
    return mutex.timedLock(kDumpLockTimeoutNs) == NO_ERROR;
}

static void dumpReleaseLock(Mutex& mutex, bool locked) RELEASE(mutex) NO_THREAD_SAFETY_ANALYSIS
{
    if (locked) mutex.unlock();
}

status_t AudioPolicyService::dumpInternals(int fd)
{
    const size_t SIZE = 256;
    char buffer[SIZE];
    String8 result;

    snprintf(buffer, SIZE, "Supported System Usages:\n  ");
    result.append(buffer);
    std::stringstream msg;
    size_t i = 0;
    for (auto usage : mSupportedSystemUsages) {
        if (i++ != 0) msg << ", ";
        if (const char* strUsage = audio_usage_to_string(usage); strUsage) {
            msg << strUsage;
        } else {
            msg << usage << " (unknown)";
        }
    }
    if (i == 0) {
        msg << "None";
    }
    msg << std::endl;
    result.append(msg.str().c_str());

    write(fd, result.string(), result.size());

    mUidPolicy->dumpInternals(fd);
    return NO_ERROR;
}

void AudioPolicyService::updateUidStates()
{
    Mutex::Autolock _l(mLock);
    updateUidStates_l();
}

void AudioPolicyService::updateUidStates_l()
{
//    Go over all active clients and allow capture (does not force silence) in the
//    following cases:
//    The client is in the active assistant list
//         AND is TOP
//               AND an accessibility service is TOP
//                  AND source is either VOICE_RECOGNITION OR HOTWORD
//               OR there is no active privacy sensitive capture or call
//                          OR client has CAPTURE_AUDIO_OUTPUT privileged permission
//                  AND source is VOICE_RECOGNITION OR HOTWORD
//    The client is an assistant AND active assistant is not being used
//        AND an accessibility service is on TOP or a RTT call is active
//                AND the source is VOICE_RECOGNITION or HOTWORD
//        OR there is no active privacy sensitive capture or call
//                OR client has CAPTURE_AUDIO_OUTPUT privileged permission
//            AND is TOP most recent assistant and uses VOICE_RECOGNITION or HOTWORD
//                OR there is no top recent assistant and source is HOTWORD
//    OR The client is an accessibility service
//        AND Is on TOP
//                AND the source is VOICE_RECOGNITION or HOTWORD
//            OR The assistant is not on TOP
//                AND there is no active privacy sensitive capture or call
//                    OR client has CAPTURE_AUDIO_OUTPUT privileged permission
//        AND is on TOP
//        AND the source is VOICE_RECOGNITION or HOTWORD
//    OR the client source is virtual (remote submix, call audio TX or RX...)
//    OR the client source is HOTWORD
//        AND is on TOP
//            OR all active clients are using HOTWORD source
//        AND no call is active
//            OR client has CAPTURE_AUDIO_OUTPUT privileged permission
//    OR the client is the current InputMethodService
//        AND a RTT call is active AND the source is VOICE_RECOGNITION
//    OR Any client
//        AND The assistant is not on TOP
//        AND is on TOP or latest started
//        AND there is no active privacy sensitive capture or call
//            OR client has CAPTURE_AUDIO_OUTPUT privileged permission


    sp<AudioRecordClient> topActive;
    sp<AudioRecordClient> latestActive;
    sp<AudioRecordClient> topSensitiveActive;
    sp<AudioRecordClient> latestSensitiveActiveOrComm;
    sp<AudioRecordClient> latestActiveAssistant;

    nsecs_t topStartNs = 0;
    nsecs_t latestStartNs = 0;
    nsecs_t topSensitiveStartNs = 0;
    nsecs_t latestSensitiveStartNs = 0;
    nsecs_t latestAssistantStartNs = 0;
    bool isA11yOnTop = mUidPolicy->isA11yOnTop();
    bool isAssistantOnTop = false;
    bool useActiveAssistantList = false;
    bool isSensitiveActive = false;
    bool isInCall = mPhoneState == AUDIO_MODE_IN_CALL;
    bool isInCommunication = mPhoneState == AUDIO_MODE_IN_COMMUNICATION;
    bool rttCallActive = (isInCall || isInCommunication)
            && mUidPolicy->isRttEnabled();
    bool onlyHotwordActive = true;
    bool isPhoneStateOwnerActive = false;

    // if Sensor Privacy is enabled then all recordings should be silenced.
    if (mSensorPrivacyPolicy->isSensorPrivacyEnabled()) {
        silenceAllRecordings_l();
        return;
    }

    for (size_t i =0; i < mAudioRecordClients.size(); i++) {
        sp<AudioRecordClient> current = mAudioRecordClients[i];
        uid_t currentUid = VALUE_OR_FATAL(aidl2legacy_int32_t_uid_t(
                current->attributionSource.uid));
        if (!current->active) {
            continue;
        }

        app_state_t appState = apmStatFromAmState(mUidPolicy->getUidState(currentUid));
        // clients which app is in IDLE state are not eligible for top active or
        // latest active
        if (appState == APP_STATE_IDLE) {
            continue;
        }

        bool isAccessibility = mUidPolicy->isA11yUid(currentUid);
        // Clients capturing for Accessibility services or virtual sources are not considered
        // for top or latest active to avoid masking regular clients started before
        if (!isAccessibility && !isVirtualSource(current->attributes.source)) {
            bool isAssistant = mUidPolicy->isAssistantUid(currentUid);
            bool isActiveAssistant = mUidPolicy->isActiveAssistantUid(currentUid);
            bool isPrivacySensitive =
                    (current->attributes.flags & AUDIO_FLAG_CAPTURE_PRIVATE) != 0;

            if (appState == APP_STATE_TOP) {
                if (isPrivacySensitive) {
                    if (current->startTimeNs > topSensitiveStartNs) {
                        topSensitiveActive = current;
                        topSensitiveStartNs = current->startTimeNs;
                    }
                } else {
                    if (current->startTimeNs > topStartNs) {
                        topActive = current;
                        topStartNs = current->startTimeNs;
                    }
                }
                if (isAssistant) {
                    isAssistantOnTop = true;
                    if (isActiveAssistant) {
                        useActiveAssistantList = true;
                    } else if (!useActiveAssistantList) {
                        if (current->startTimeNs > latestAssistantStartNs) {
                            latestActiveAssistant = current;
                            latestAssistantStartNs = current->startTimeNs;
                        }
                    }
                }
            }
            // Clients capturing for HOTWORD are not considered
            // for latest active to avoid masking regular clients started before
            if (!(current->attributes.source == AUDIO_SOURCE_HOTWORD
                    || ((isA11yOnTop || rttCallActive) && isAssistant))) {
                if (isPrivacySensitive) {
                    // if audio mode is IN_COMMUNICATION, make sure the audio mode owner
                    // is marked latest sensitive active even if another app qualifies.
                    if (current->startTimeNs > latestSensitiveStartNs
                            || (isInCommunication && currentUid == mPhoneStateOwnerUid)) {
                        if (!isInCommunication || latestSensitiveActiveOrComm == nullptr
                                || VALUE_OR_FATAL(aidl2legacy_int32_t_uid_t(
                                    latestSensitiveActiveOrComm->attributionSource.uid))
                                        != mPhoneStateOwnerUid) {
                            latestSensitiveActiveOrComm = current;
                            latestSensitiveStartNs = current->startTimeNs;
                        }
                    }
                    isSensitiveActive = true;
                } else {
                    if (current->startTimeNs > latestStartNs) {
                        latestActive = current;
                        latestStartNs = current->startTimeNs;
                    }
                }
            }
        }
        if (current->attributes.source != AUDIO_SOURCE_HOTWORD) {
            onlyHotwordActive = false;
        }
        if (currentUid == mPhoneStateOwnerUid &&
                !isVirtualSource(current->attributes.source)) {
            isPhoneStateOwnerActive = true;
        }
    }

    // if no active client with UI on Top, consider latest active as top
    if (topActive == nullptr) {
        topActive = latestActive;
        topStartNs = latestStartNs;
    }
    if (topSensitiveActive == nullptr) {
        topSensitiveActive = latestSensitiveActiveOrComm;
        topSensitiveStartNs = latestSensitiveStartNs;
    } else if (latestSensitiveActiveOrComm != nullptr) {
        // if audio mode is IN_COMMUNICATION, favor audio mode owner over an app with
        // foreground UI in case both are capturing with privacy sensitive flag.
        uid_t latestActiveUid = VALUE_OR_FATAL(
            aidl2legacy_int32_t_uid_t(latestSensitiveActiveOrComm->attributionSource.uid));
        if (isInCommunication && latestActiveUid == mPhoneStateOwnerUid) {
            topSensitiveActive = latestSensitiveActiveOrComm;
            topSensitiveStartNs = latestSensitiveStartNs;
        }
    }

    // If both privacy sensitive and regular capture are active:
    //  if the regular capture is privileged
    //    allow concurrency
    //  else
    //    favor the privacy sensitive case
    if (topActive != nullptr && topSensitiveActive != nullptr
            && !topActive->canCaptureOutput) {
        topActive = nullptr;
    }

    for (size_t i =0; i < mAudioRecordClients.size(); i++) {
        sp<AudioRecordClient> current = mAudioRecordClients[i];
        uid_t currentUid = VALUE_OR_FATAL(aidl2legacy_int32_t_uid_t(
            current->attributionSource.uid));
        if (!current->active) {
            continue;
        }

        audio_source_t source = current->attributes.source;
        bool isTopOrLatestActive = topActive == nullptr ? false :
            current->attributionSource.uid == topActive->attributionSource.uid;
        bool isTopOrLatestSensitive = topSensitiveActive == nullptr ? false :
            current->attributionSource.uid == topSensitiveActive->attributionSource.uid;
        bool isTopOrLatestAssistant = latestActiveAssistant == nullptr ? false :
            current->attributionSource.uid == latestActiveAssistant->attributionSource.uid;

        auto canCaptureIfInCallOrCommunication = [&](const auto &recordClient) REQUIRES(mLock) {
            uid_t recordUid = VALUE_OR_FATAL(aidl2legacy_int32_t_uid_t(
                recordClient->attributionSource.uid));
            bool canCaptureCall = recordClient->canCaptureOutput;
            bool canCaptureCommunication = recordClient->canCaptureOutput
                || !isPhoneStateOwnerActive
                || recordUid == mPhoneStateOwnerUid;
            return !(isInCall && !canCaptureCall)
                && !(isInCommunication && !canCaptureCommunication);
        };

        // By default allow capture if:
        //     The assistant is not on TOP
        //     AND is on TOP or latest started
        //     AND there is no active privacy sensitive capture or call
        //             OR client has CAPTURE_AUDIO_OUTPUT privileged permission
        bool allowCapture = !isAssistantOnTop
                && (isTopOrLatestActive || isTopOrLatestSensitive)
                && !(isSensitiveActive
                    && !(isTopOrLatestSensitive || current->canCaptureOutput))
                && canCaptureIfInCallOrCommunication(current);

        if (!current->hasOp()) {
            // Never allow capture if app op is denied
            allowCapture = false;
        } else if (isVirtualSource(source)) {
            // Allow capture for virtual (remote submix, call audio TX or RX...) sources
            allowCapture = true;
        } else if (!useActiveAssistantList && mUidPolicy->isAssistantUid(currentUid)) {
            // For assistant allow capture if:
            //     Active assistant list is not being used
            //     AND accessibility service is on TOP or a RTT call is active
            //            AND the source is VOICE_RECOGNITION or HOTWORD
            //     OR there is no active privacy sensitive capture or call
            //          OR client has CAPTURE_AUDIO_OUTPUT privileged permission
            //            AND is latest TOP assistant AND
            //               uses VOICE_RECOGNITION OR uses HOTWORD
            //            OR there is no TOP assistant and uses HOTWORD
            if (isA11yOnTop || rttCallActive) {
                if (source == AUDIO_SOURCE_HOTWORD || source == AUDIO_SOURCE_VOICE_RECOGNITION) {
                    allowCapture = true;
                }
            } else if (!(isSensitiveActive && !current->canCaptureOutput)
                    && canCaptureIfInCallOrCommunication(current)) {
                if (isTopOrLatestAssistant
                    && (source == AUDIO_SOURCE_VOICE_RECOGNITION
                        || source == AUDIO_SOURCE_HOTWORD)) {
                        allowCapture = true;
                } else if (!isAssistantOnTop && (source == AUDIO_SOURCE_HOTWORD)) {
                    allowCapture = true;
                }
            }
        } else if (useActiveAssistantList && mUidPolicy->isActiveAssistantUid(currentUid)) {
            // For assistant on active list and on top allow capture if:
            //     An accessibility service is on TOP
            //         AND the source is VOICE_RECOGNITION or HOTWORD
            //     OR there is no active privacy sensitive capture or call
            //             OR client has CAPTURE_AUDIO_OUTPUT privileged permission
            //         AND uses VOICE_RECOGNITION OR uses HOTWORD
            if (isA11yOnTop) {
                if (source == AUDIO_SOURCE_HOTWORD || source == AUDIO_SOURCE_VOICE_RECOGNITION) {
                    allowCapture = true;
                }
            } else if (!(isSensitiveActive && !current->canCaptureOutput)
                        && canCaptureIfInCallOrCommunication(current)) {
                if ((source == AUDIO_SOURCE_VOICE_RECOGNITION) || (source == AUDIO_SOURCE_HOTWORD))
                {
                    allowCapture = true;
                }
            }
        } else if (mUidPolicy->isA11yUid(currentUid)) {
            // For accessibility service allow capture if:
            //     The assistant is not on TOP
            //         AND there is no active privacy sensitive capture or call
            //             OR client has CAPTURE_AUDIO_OUTPUT privileged permission
            //     OR
            //         Is on TOP AND the source is VOICE_RECOGNITION or HOTWORD
            if (!isAssistantOnTop
                    && !(isSensitiveActive && !current->canCaptureOutput)
                    && canCaptureIfInCallOrCommunication(current)) {
                allowCapture = true;
            }
            if (isA11yOnTop) {
                if (source == AUDIO_SOURCE_VOICE_RECOGNITION || source == AUDIO_SOURCE_HOTWORD) {
                    allowCapture = true;
                }
            }
        } else if (source == AUDIO_SOURCE_HOTWORD) {
            // For HOTWORD source allow capture when not on TOP if:
            //     All active clients are using HOTWORD source
            //     AND no call is active
            //         OR client has CAPTURE_AUDIO_OUTPUT privileged permission
            if (onlyHotwordActive
                    && canCaptureIfInCallOrCommunication(current)) {
                allowCapture = true;
            }
        } else if (mUidPolicy->isCurrentImeUid(currentUid)) {
            // For current InputMethodService allow capture if:
            //     A RTT call is active AND the source is VOICE_RECOGNITION
            if (rttCallActive && source == AUDIO_SOURCE_VOICE_RECOGNITION) {
                allowCapture = true;
            }
        }
        setAppState_l(current,
                      allowCapture ? apmStatFromAmState(mUidPolicy->getUidState(currentUid)) :
                                APP_STATE_IDLE);
    }
}

void AudioPolicyService::silenceAllRecordings_l() {
    for (size_t i = 0; i < mAudioRecordClients.size(); i++) {
        sp<AudioRecordClient> current = mAudioRecordClients[i];
        if (!isVirtualSource(current->attributes.source)) {
            setAppState_l(current, APP_STATE_IDLE);
        }
    }
}

/* static */
app_state_t AudioPolicyService::apmStatFromAmState(int amState) {

    if (amState == ActivityManager::PROCESS_STATE_UNKNOWN) {
        return APP_STATE_IDLE;
    } else if (amState <= ActivityManager::PROCESS_STATE_TOP) {
      // include persistent services
      return APP_STATE_TOP;
    }
    return APP_STATE_FOREGROUND;
}

/* static */
bool AudioPolicyService::isVirtualSource(audio_source_t source)
{
    switch (source) {
        case AUDIO_SOURCE_VOICE_UPLINK:
        case AUDIO_SOURCE_VOICE_DOWNLINK:
        case AUDIO_SOURCE_VOICE_CALL:
        case AUDIO_SOURCE_REMOTE_SUBMIX:
        case AUDIO_SOURCE_FM_TUNER:
        case AUDIO_SOURCE_ECHO_REFERENCE:
            return true;
        default:
            break;
    }
    return false;
}

/* static */
bool AudioPolicyService::isAppOpSource(audio_source_t source)
{
    switch (source) {
        case AUDIO_SOURCE_FM_TUNER:
        case AUDIO_SOURCE_ECHO_REFERENCE:
        case AUDIO_SOURCE_REMOTE_SUBMIX:
            return false;
        default:
            break;
    }
    return true;
}

void AudioPolicyService::setAppState_l(sp<AudioRecordClient> client, app_state_t state)
{
    AutoCallerClear acc;

    if (mAudioPolicyManager) {
        mAudioPolicyManager->setAppState(client->portId, state);
    }
    sp<IAudioFlinger> af = AudioSystem::get_audio_flinger();
    if (af) {
        bool silenced = state == APP_STATE_IDLE;
        if (client->silenced != silenced) {
            if (client->active) {
                if (silenced) {
                    finishRecording(client->attributionSource, client->attributes.source);
                } else {
                    std::stringstream msg;
                    msg << "Audio recording un-silenced on session " << client->session;
                    if (!startRecording(client->attributionSource, String16(msg.str().c_str()),
                            client->attributes.source)) {
                        silenced = true;
                    }
                }
            }
            af->setRecordSilenced(client->portId, silenced);
            client->silenced = silenced;
        }
    }
}

status_t AudioPolicyService::dump(int fd, const Vector<String16>& args __unused)
{
    if (!dumpAllowed()) {
        dumpPermissionDenial(fd);
    } else {
        const bool locked = dumpTryLock(mLock);
        if (!locked) {
            String8 result(kDeadlockedString);
            write(fd, result.string(), result.size());
        }

        dumpInternals(fd);

        String8 actPtr = String8::format("AudioCommandThread: %p\n", mAudioCommandThread.get());
        write(fd, actPtr.string(), actPtr.size());
        if (mAudioCommandThread != 0) {
            mAudioCommandThread->dump(fd);
        }

        String8 octPtr = String8::format("OutputCommandThread: %p\n", mOutputCommandThread.get());
        write(fd, octPtr.string(), octPtr.size());
        if (mOutputCommandThread != 0) {
            mOutputCommandThread->dump(fd);
        }

        if (mAudioPolicyManager) {
            mAudioPolicyManager->dump(fd);
        } else {
            String8 apmPtr = String8::format("AudioPolicyManager: %p\n", mAudioPolicyManager);
            write(fd, apmPtr.string(), apmPtr.size());
        }

        mPackageManager.dump(fd);

        dumpReleaseLock(mLock, locked);

        if (mSpatializer != nullptr) {
            std::string dumpString = mSpatializer->toString(1 /* level */);
            write(fd, dumpString.c_str(), dumpString.size());
        } else {
            String8 spatializerPtr = String8::format("Spatializer no supportted on this device\n");
            write(fd, spatializerPtr.c_str(), spatializerPtr.size());
        }

        {
            std::string timeCheckStats = getIAudioPolicyServiceStatistics().dump();
            dprintf(fd, "\nIAudioPolicyService binder call profile\n");
            write(fd, timeCheckStats.c_str(), timeCheckStats.size());
        }
    }
    return NO_ERROR;
}

status_t AudioPolicyService::dumpPermissionDenial(int fd)
{
    const size_t SIZE = 256;
    char buffer[SIZE];
    String8 result;
    snprintf(buffer, SIZE, "Permission Denial: "
            "can't dump AudioPolicyService from pid=%d, uid=%d\n",
            IPCThreadState::self()->getCallingPid(),
            IPCThreadState::self()->getCallingUid());
    result.append(buffer);
    write(fd, result.string(), result.size());
    return NO_ERROR;
}

status_t AudioPolicyService::onTransact(
        uint32_t code, const Parcel& data, Parcel* reply, uint32_t flags) {
    // make sure transactions reserved to AudioFlinger do not come from other processes
    switch (code) {
        case TRANSACTION_startOutput:
        case TRANSACTION_stopOutput:
        case TRANSACTION_releaseOutput:
        case TRANSACTION_getInputForAttr:
        case TRANSACTION_startInput:
        case TRANSACTION_stopInput:
        case TRANSACTION_releaseInput:
        case TRANSACTION_getOutputForEffect:
        case TRANSACTION_registerEffect:
        case TRANSACTION_unregisterEffect:
        case TRANSACTION_setEffectEnabled:
        case TRANSACTION_getStrategyForStream:
        case TRANSACTION_getOutputForAttr:
        case TRANSACTION_moveEffectsToIo:
            ALOGW("%s: transaction %d received from PID %d",
                  __func__, code, IPCThreadState::self()->getCallingPid());
            return INVALID_OPERATION;
        default:
            break;
    }

    // make sure the following transactions come from system components
    switch (code) {
        case TRANSACTION_setDeviceConnectionState:
        case TRANSACTION_handleDeviceConfigChange:
        case TRANSACTION_setPhoneState:
//FIXME: Allow setForceUse calls from system apps until a better use case routing API is available
//      case TRANSACTION_setForceUse:
        case TRANSACTION_initStreamVolume:
        case TRANSACTION_setStreamVolumeIndex:
        case TRANSACTION_setVolumeIndexForAttributes:
        case TRANSACTION_getStreamVolumeIndex:
        case TRANSACTION_getVolumeIndexForAttributes:
        case TRANSACTION_getMinVolumeIndexForAttributes:
        case TRANSACTION_getMaxVolumeIndexForAttributes:
        case TRANSACTION_isStreamActive:
        case TRANSACTION_isStreamActiveRemotely:
        case TRANSACTION_isSourceActive:
        case TRANSACTION_registerPolicyMixes:
        case TRANSACTION_setMasterMono:
        case TRANSACTION_getSurroundFormats:
        case TRANSACTION_getReportedSurroundFormats:
        case TRANSACTION_setSurroundFormatEnabled:
        case TRANSACTION_setAssistantServicesUids:
        case TRANSACTION_setActiveAssistantServicesUids:
        case TRANSACTION_setA11yServicesUids:
        case TRANSACTION_setUidDeviceAffinities:
        case TRANSACTION_removeUidDeviceAffinities:
        case TRANSACTION_setUserIdDeviceAffinities:
        case TRANSACTION_removeUserIdDeviceAffinities:
        case TRANSACTION_getHwOffloadFormatsSupportedForBluetoothMedia:
        case TRANSACTION_listAudioVolumeGroups:
        case TRANSACTION_getVolumeGroupFromAudioAttributes:
        case TRANSACTION_acquireSoundTriggerSession:
        case TRANSACTION_releaseSoundTriggerSession:
        case TRANSACTION_setRttEnabled:
        case TRANSACTION_isCallScreenModeSupported:
        case TRANSACTION_setDevicesRoleForStrategy:
        case TRANSACTION_setSupportedSystemUsages:
        case TRANSACTION_removeDevicesRoleForStrategy:
        case TRANSACTION_getDevicesForRoleAndStrategy:
        case TRANSACTION_getDevicesForAttributes:
        case TRANSACTION_setAllowedCapturePolicy:
        case TRANSACTION_onNewAudioModulesAvailable:
        case TRANSACTION_setCurrentImeUid:
        case TRANSACTION_registerSoundTriggerCaptureStateListener:
        case TRANSACTION_setDevicesRoleForCapturePreset:
        case TRANSACTION_addDevicesRoleForCapturePreset:
        case TRANSACTION_removeDevicesRoleForCapturePreset:
        case TRANSACTION_clearDevicesRoleForCapturePreset:
        case TRANSACTION_getDevicesForRoleAndCapturePreset:
        case TRANSACTION_getSpatializer: {
            if (!isServiceUid(IPCThreadState::self()->getCallingUid())) {
                ALOGW("%s: transaction %d received from PID %d unauthorized UID %d",
                      __func__, code, IPCThreadState::self()->getCallingPid(),
                      IPCThreadState::self()->getCallingUid());
                return INVALID_OPERATION;
            }
        } break;
        default:
            break;
    }

    const std::string methodName = getIAudioPolicyServiceStatistics().getMethodForCode(code);
    mediautils::TimeCheck check(
            std::string("IAudioPolicyService::").append(methodName),
            [code, methodName](bool timeout, float elapsedMs) { // don't move methodName.
        if (timeout) {
            mediametrics::LogItem(AMEDIAMETRICS_KEY_AUDIO_POLICY)
                .set(AMEDIAMETRICS_PROP_EVENT, AMEDIAMETRICS_PROP_EVENT_VALUE_TIMEOUT)
                .set(AMEDIAMETRICS_PROP_METHODCODE, int64_t(code))
                .set(AMEDIAMETRICS_PROP_METHODNAME, methodName.c_str())
                .record();
        } else {
            getIAudioPolicyServiceStatistics().event(code, elapsedMs);
        }
    });

    switch (code) {
        case SHELL_COMMAND_TRANSACTION: {
            int in = data.readFileDescriptor();
            int out = data.readFileDescriptor();
            int err = data.readFileDescriptor();
            int argc = data.readInt32();
            Vector<String16> args;
            for (int i = 0; i < argc && data.dataAvail() > 0; i++) {
               args.add(data.readString16());
            }
            sp<IBinder> unusedCallback;
            sp<IResultReceiver> resultReceiver;
            status_t status;
            if ((status = data.readNullableStrongBinder(&unusedCallback)) != NO_ERROR) {
                return status;
            }
            if ((status = data.readNullableStrongBinder(&resultReceiver)) != NO_ERROR) {
                return status;
            }
            status = shellCommand(in, out, err, args);
            if (resultReceiver != nullptr) {
                resultReceiver->send(status);
            }
            return NO_ERROR;
        }
    }

    return BnAudioPolicyService::onTransact(code, data, reply, flags);
}

// ------------------- Shell command implementation -------------------

// NOTE: This is a remote API - make sure all args are validated
status_t AudioPolicyService::shellCommand(int in, int out, int err, Vector<String16>& args) {
    if (!checkCallingPermission(sManageAudioPolicyPermission, nullptr, nullptr)) {
        return PERMISSION_DENIED;
    }
    if (in == BAD_TYPE || out == BAD_TYPE || err == BAD_TYPE) {
        return BAD_VALUE;
    }
    if (args.size() >= 3 && args[0] == String16("set-uid-state")) {
        return handleSetUidState(args, err);
    } else if (args.size() >= 2 && args[0] == String16("reset-uid-state")) {
        return handleResetUidState(args, err);
    } else if (args.size() >= 2 && args[0] == String16("get-uid-state")) {
        return handleGetUidState(args, out, err);
    } else if (args.size() >= 1 && args[0] == String16("purge_permission-cache")) {
        purgePermissionCache();
        return NO_ERROR;
    } else if (args.size() == 1 && args[0] == String16("help")) {
        printHelp(out);
        return NO_ERROR;
    }
    printHelp(err);
    return BAD_VALUE;
}

static status_t getUidForPackage(String16 packageName, int userId, /*inout*/uid_t& uid, int err) {
    if (userId < 0) {
        ALOGE("Invalid user: %d", userId);
        dprintf(err, "Invalid user: %d\n", userId);
        return BAD_VALUE;
    }

    PermissionController pc;
    uid = pc.getPackageUid(packageName, 0);
    if (uid <= 0) {
        ALOGE("Unknown package: '%s'", String8(packageName).string());
        dprintf(err, "Unknown package: '%s'\n", String8(packageName).string());
        return BAD_VALUE;
    }

    uid = multiuser_get_uid(userId, uid);
    return NO_ERROR;
}

status_t AudioPolicyService::handleSetUidState(Vector<String16>& args, int err) {
    // Valid arg.size() is 3 or 5, args.size() is 5 with --user option.
    if (!(args.size() == 3 || args.size() == 5)) {
        printHelp(err);
        return BAD_VALUE;
    }

    bool active = false;
    if (args[2] == String16("active")) {
        active = true;
    } else if ((args[2] != String16("idle"))) {
        ALOGE("Expected active or idle but got: '%s'", String8(args[2]).string());
        return BAD_VALUE;
    }

    int userId = 0;
    if (args.size() >= 5 && args[3] == String16("--user")) {
        userId = atoi(String8(args[4]));
    }

    uid_t uid;
    if (getUidForPackage(args[1], userId, uid, err) == BAD_VALUE) {
        return BAD_VALUE;
    }

    sp<UidPolicy> uidPolicy;
    {
        Mutex::Autolock _l(mLock);
        uidPolicy = mUidPolicy;
    }
    if (uidPolicy) {
        uidPolicy->addOverrideUid(uid, active);
        return NO_ERROR;
    }
    return NO_INIT;
}

status_t AudioPolicyService::handleResetUidState(Vector<String16>& args, int err) {
    // Valid arg.size() is 2 or 4, args.size() is 4 with --user option.
    if (!(args.size() == 2 || args.size() == 4)) {
        printHelp(err);
        return BAD_VALUE;
    }

    int userId = 0;
    if (args.size() >= 4 && args[2] == String16("--user")) {
        userId = atoi(String8(args[3]));
    }

    uid_t uid;
    if (getUidForPackage(args[1], userId, uid, err) == BAD_VALUE) {
        return BAD_VALUE;
    }

    sp<UidPolicy> uidPolicy;
    {
        Mutex::Autolock _l(mLock);
        uidPolicy = mUidPolicy;
    }
    if (uidPolicy) {
        uidPolicy->removeOverrideUid(uid);
        return NO_ERROR;
    }
    return NO_INIT;
}

status_t AudioPolicyService::handleGetUidState(Vector<String16>& args, int out, int err) {
    // Valid arg.size() is 2 or 4, args.size() is 4 with --user option.
    if (!(args.size() == 2 || args.size() == 4)) {
        printHelp(err);
        return BAD_VALUE;
    }

    int userId = 0;
    if (args.size() >= 4 && args[2] == String16("--user")) {
        userId = atoi(String8(args[3]));
    }

    uid_t uid;
    if (getUidForPackage(args[1], userId, uid, err) == BAD_VALUE) {
        return BAD_VALUE;
    }

    sp<UidPolicy> uidPolicy;
    {
        Mutex::Autolock _l(mLock);
        uidPolicy = mUidPolicy;
    }
    if (uidPolicy) {
        return dprintf(out, uidPolicy->isUidActive(uid) ? "active\n" : "idle\n");
    }
    return NO_INIT;
}

status_t AudioPolicyService::printHelp(int out) {
    return dprintf(out, "Audio policy service commands:\n"
        "  get-uid-state <PACKAGE> [--user USER_ID] gets the uid state\n"
        "  set-uid-state <PACKAGE> <active|idle> [--user USER_ID] overrides the uid state\n"
        "  reset-uid-state <PACKAGE> [--user USER_ID] clears the uid state override\n"
        "  help print this message\n");
}

// -----------  AudioPolicyService::UidPolicy implementation ----------

void AudioPolicyService::UidPolicy::registerSelf() {
    status_t res = mAm.linkToDeath(this);
    mAm.registerUidObserver(this, ActivityManager::UID_OBSERVER_GONE
            | ActivityManager::UID_OBSERVER_IDLE
            | ActivityManager::UID_OBSERVER_ACTIVE
            | ActivityManager::UID_OBSERVER_PROCSTATE,
            ActivityManager::PROCESS_STATE_UNKNOWN,
            String16("audioserver"));
    if (!res) {
        Mutex::Autolock _l(mLock);
        mObserverRegistered = true;
    } else {
        ALOGE("UidPolicy::registerSelf linkToDeath failed: %d", res);

        mAm.unregisterUidObserver(this);
    }
}

void AudioPolicyService::UidPolicy::unregisterSelf() {
    mAm.unlinkToDeath(this);
    mAm.unregisterUidObserver(this);
    Mutex::Autolock _l(mLock);
    mObserverRegistered = false;
}

void AudioPolicyService::UidPolicy::binderDied(__unused const wp<IBinder> &who) {
    Mutex::Autolock _l(mLock);
    mCachedUids.clear();
    mObserverRegistered = false;
}

void AudioPolicyService::UidPolicy::checkRegistered() {
    bool needToReregister = false;
    {
        Mutex::Autolock _l(mLock);
        needToReregister = !mObserverRegistered;
    }
    if (needToReregister) {
        // Looks like ActivityManager has died previously, attempt to re-register.
        registerSelf();
    }
}

bool AudioPolicyService::UidPolicy::isUidActive(uid_t uid) {
    if (isServiceUid(uid)) return true;
    checkRegistered();
    {
        Mutex::Autolock _l(mLock);
        auto overrideIter = mOverrideUids.find(uid);
        if (overrideIter != mOverrideUids.end()) {
            return overrideIter->second.first;
        }
        // In an absense of the ActivityManager, assume everything to be active.
        if (!mObserverRegistered) return true;
        auto cacheIter = mCachedUids.find(uid);
        if (cacheIter != mCachedUids.end()) {
            return cacheIter->second.first;
        }
    }
    ActivityManager am;
    bool active = am.isUidActive(uid, String16("audioserver"));
    {
        Mutex::Autolock _l(mLock);
        mCachedUids.insert(std::pair<uid_t,
                           std::pair<bool, int>>(uid, std::pair<bool, int>(active,
                                                      ActivityManager::PROCESS_STATE_UNKNOWN)));
    }
    return active;
}

int AudioPolicyService::UidPolicy::getUidState(uid_t uid) {
    if (isServiceUid(uid)) {
        return ActivityManager::PROCESS_STATE_TOP;
    }
    checkRegistered();
    {
        Mutex::Autolock _l(mLock);
        auto overrideIter = mOverrideUids.find(uid);
        if (overrideIter != mOverrideUids.end()) {
            if (overrideIter->second.first) {
                if (overrideIter->second.second != ActivityManager::PROCESS_STATE_UNKNOWN) {
                    return overrideIter->second.second;
                } else {
                    auto cacheIter = mCachedUids.find(uid);
                    if (cacheIter != mCachedUids.end()) {
                        return cacheIter->second.second;
                    }
                }
            }
            return ActivityManager::PROCESS_STATE_UNKNOWN;
        }
        // In an absense of the ActivityManager, assume everything to be active.
        if (!mObserverRegistered) {
            return ActivityManager::PROCESS_STATE_TOP;
        }
        auto cacheIter = mCachedUids.find(uid);
        if (cacheIter != mCachedUids.end()) {
            if (cacheIter->second.first) {
                return cacheIter->second.second;
            } else {
                return ActivityManager::PROCESS_STATE_UNKNOWN;
            }
        }
    }
    ActivityManager am;
    bool active = am.isUidActive(uid, String16("audioserver"));
    int state = ActivityManager::PROCESS_STATE_UNKNOWN;
    if (active) {
        state = am.getUidProcessState(uid, String16("audioserver"));
    }
    {
        Mutex::Autolock _l(mLock);
        mCachedUids.insert(std::pair<uid_t,
                           std::pair<bool, int>>(uid, std::pair<bool, int>(active, state)));
    }

    return state;
}

void AudioPolicyService::UidPolicy::onUidActive(uid_t uid) {
    updateUid(&mCachedUids, uid, true, ActivityManager::PROCESS_STATE_UNKNOWN, true);
}

void AudioPolicyService::UidPolicy::onUidGone(uid_t uid, __unused bool disabled) {
    updateUid(&mCachedUids, uid, false, ActivityManager::PROCESS_STATE_UNKNOWN, false);
}

void AudioPolicyService::UidPolicy::onUidIdle(uid_t uid, __unused bool disabled) {
    updateUid(&mCachedUids, uid, false, ActivityManager::PROCESS_STATE_UNKNOWN, true);
}

void AudioPolicyService::UidPolicy::onUidStateChanged(uid_t uid,
                                                      int32_t procState,
                                                      int64_t procStateSeq __unused,
                                                      int32_t capability __unused) {
    if (procState != ActivityManager::PROCESS_STATE_UNKNOWN) {
        updateUid(&mCachedUids, uid, true, procState, true);
    }
}

void AudioPolicyService::UidPolicy::onUidProcAdjChanged(uid_t uid __unused) {
}

void AudioPolicyService::UidPolicy::updateOverrideUid(uid_t uid, bool active, bool insert) {
    updateUid(&mOverrideUids, uid, active, ActivityManager::PROCESS_STATE_UNKNOWN, insert);
}

void AudioPolicyService::UidPolicy::notifyService() {
    sp<AudioPolicyService> service = mService.promote();
    if (service != nullptr) {
        service->updateUidStates();
    }
}

void AudioPolicyService::UidPolicy::updateUid(std::unordered_map<uid_t,
                                              std::pair<bool, int>> *uids,
                                              uid_t uid,
                                              bool active,
                                              int state,
                                              bool insert) {
    if (isServiceUid(uid)) {
        return;
    }
    bool wasActive = isUidActive(uid);
    int previousState = getUidState(uid);
    {
        Mutex::Autolock _l(mLock);
        updateUidLocked(uids, uid, active, state, insert);
    }
    if (wasActive != isUidActive(uid) || state != previousState) {
        notifyService();
    }
}

void AudioPolicyService::UidPolicy::updateUidLocked(std::unordered_map<uid_t,
                                                    std::pair<bool, int>> *uids,
                                                    uid_t uid,
                                                    bool active,
                                                    int state,
                                                    bool insert) {
    auto it = uids->find(uid);
    if (it != uids->end()) {
        if (insert) {
            if (state == ActivityManager::PROCESS_STATE_UNKNOWN) {
                it->second.first = active;
            }
            if (it->second.first) {
                it->second.second = state;
            } else {
                it->second.second = ActivityManager::PROCESS_STATE_UNKNOWN;
            }
        } else {
            uids->erase(it);
        }
    } else if (insert && (state == ActivityManager::PROCESS_STATE_UNKNOWN)) {
        uids->insert(std::pair<uid_t, std::pair<bool, int>>(uid,
                                      std::pair<bool, int>(active, state)));
    }
}

bool AudioPolicyService::UidPolicy::isA11yOnTop() {
    Mutex::Autolock _l(mLock);
    for (const auto &uid : mCachedUids) {
        if (!isA11yUid(uid.first)) {
            continue;
        }
        if (uid.second.second >= ActivityManager::PROCESS_STATE_TOP
                && uid.second.second <= ActivityManager::PROCESS_STATE_BOUND_FOREGROUND_SERVICE) {
            return true;
        }
    }
    return false;
}

bool AudioPolicyService::UidPolicy::isA11yUid(uid_t uid)
{
    std::vector<uid_t>::iterator it = find(mA11yUids.begin(), mA11yUids.end(), uid);
    return it != mA11yUids.end();
}

void AudioPolicyService::UidPolicy::setAssistantUids(const std::vector<uid_t>& uids) {
    mAssistantUids.clear();
    mAssistantUids = uids;
}

bool AudioPolicyService::UidPolicy::isAssistantUid(uid_t uid)
{
    std::vector<uid_t>::iterator it = find(mAssistantUids.begin(), mAssistantUids.end(), uid);
    return it != mAssistantUids.end();
}

void AudioPolicyService::UidPolicy::setActiveAssistantUids(const std::vector<uid_t>& activeUids) {
    mActiveAssistantUids = activeUids;
}

bool AudioPolicyService::UidPolicy::isActiveAssistantUid(uid_t uid)
{
    std::vector<uid_t>::iterator it = find(mActiveAssistantUids.begin(),
            mActiveAssistantUids.end(), uid);
    return it != mActiveAssistantUids.end();
}

void AudioPolicyService::UidPolicy::dumpInternals(int fd) {
    const size_t SIZE = 256;
    char buffer[SIZE];
    String8 result;
    auto appendUidsToResult = [&](const char* title, const std::vector<uid_t> &uids) {
        snprintf(buffer, SIZE, "\t%s: \n", title);
        result.append(buffer);
        int counter = 0;
        if (uids.empty()) {
            snprintf(buffer, SIZE, "\t\tNo UIDs present.\n");
            result.append(buffer);
            return;
        }
        for (const auto &uid : uids) {
            snprintf(buffer, SIZE, "\t\tUID[%d]=%d\n", counter++, uid);
            result.append(buffer);
        }
    };

    snprintf(buffer, SIZE, "UID Policy:\n");
    result.append(buffer);
    snprintf(buffer, SIZE, "\tmObserverRegistered=%s\n",(mObserverRegistered ? "True":"False"));
    result.append(buffer);

    appendUidsToResult("Assistants UIDs", mAssistantUids);
    appendUidsToResult("Active Assistants UIDs", mActiveAssistantUids);

    appendUidsToResult("Accessibility UIDs", mA11yUids);

    snprintf(buffer, SIZE, "\tInput Method Service UID=%d\n", mCurrentImeUid);
    result.append(buffer);

    snprintf(buffer, SIZE, "\tIs RTT Enabled: %s\n", (mRttEnabled ? "True":"False"));
    result.append(buffer);

    write(fd, result.string(), result.size());
}

// -----------  AudioPolicyService::SensorPrivacyService implementation ----------
void AudioPolicyService::SensorPrivacyPolicy::registerSelf() {
    SensorPrivacyManager spm;
    mSensorPrivacyEnabled = spm.isSensorPrivacyEnabled();
    spm.addSensorPrivacyListener(this);
}

void AudioPolicyService::SensorPrivacyPolicy::unregisterSelf() {
    SensorPrivacyManager spm;
    spm.removeSensorPrivacyListener(this);
}

bool AudioPolicyService::SensorPrivacyPolicy::isSensorPrivacyEnabled() {
    return mSensorPrivacyEnabled;
}

binder::Status AudioPolicyService::SensorPrivacyPolicy::onSensorPrivacyChanged(
    int toggleType __unused, int sensor __unused, bool enabled) {
    mSensorPrivacyEnabled = enabled;
    sp<AudioPolicyService> service = mService.promote();
    if (service != nullptr) {
        service->updateUidStates();
    }
    return binder::Status::ok();
}

// -----------  AudioPolicyService::OpRecordAudioMonitor implementation ----------

// static
sp<AudioPolicyService::OpRecordAudioMonitor>
AudioPolicyService::OpRecordAudioMonitor::createIfNeeded(
            const AttributionSourceState& attributionSource, const audio_attributes_t& attr,
            wp<AudioCommandThread> commandThread)
{
    if (isAudioServerOrRootUid(attributionSource.uid)) {
        ALOGV("not silencing record for audio or root source %s",
                attributionSource.toString().c_str());
        return nullptr;
    }

    if (!AudioPolicyService::isAppOpSource(attr.source)) {
        ALOGD("not monitoring app op for uid %d and source %d",
                attributionSource.uid, attr.source);
        return nullptr;
    }

    if (!attributionSource.packageName.has_value()
            || attributionSource.packageName.value().size() == 0) {
        return nullptr;
    }
    return new OpRecordAudioMonitor(attributionSource, getOpForSource(attr.source), commandThread);
}

AudioPolicyService::OpRecordAudioMonitor::OpRecordAudioMonitor(
        const AttributionSourceState& attributionSource, int32_t appOp,
        wp<AudioCommandThread> commandThread) :
            mHasOp(true), mAttributionSource(attributionSource), mAppOp(appOp),
            mCommandThread(commandThread)
{
}

AudioPolicyService::OpRecordAudioMonitor::~OpRecordAudioMonitor()
{
    if (mOpCallback != 0) {
        mAppOpsManager.stopWatchingMode(mOpCallback);
    }
    mOpCallback.clear();
}

void AudioPolicyService::OpRecordAudioMonitor::onFirstRef()
{
    checkOp();
    mOpCallback = new RecordAudioOpCallback(this);
    ALOGV("start watching op %d for %s", mAppOp, mAttributionSource.toString().c_str());
    // TODO: We need to always watch AppOpsManager::OP_RECORD_AUDIO too
    // since it controls the mic permission for legacy apps.
    mAppOpsManager.startWatchingMode(mAppOp, VALUE_OR_FATAL(aidl2legacy_string_view_String16(
        mAttributionSource.packageName.value_or(""))),
        mOpCallback);
}

bool AudioPolicyService::OpRecordAudioMonitor::hasOp() const {
    return mHasOp.load();
}

// Called by RecordAudioOpCallback when the app op corresponding to this OpRecordAudioMonitor
// is updated in AppOp callback and in onFirstRef()
// Note this method is never called (and never to be) for audio server / root track
// due to the UID in createIfNeeded(). As a result for those record track, it's:
// - not called from constructor,
// - not called from RecordAudioOpCallback because the callback is not installed in this case
void AudioPolicyService::OpRecordAudioMonitor::checkOp(bool updateUidStates)
{
    // TODO: We need to always check AppOpsManager::OP_RECORD_AUDIO too
    // since it controls the mic permission for legacy apps.
    const int32_t mode = mAppOpsManager.checkOp(mAppOp,
            mAttributionSource.uid, VALUE_OR_FATAL(aidl2legacy_string_view_String16(
                mAttributionSource.packageName.value_or(""))));
    const bool hasIt = (mode == AppOpsManager::MODE_ALLOWED);
    // verbose logging only log when appOp changed
    ALOGI_IF(hasIt != mHasOp.load(),
            "App op %d missing, %ssilencing record %s",
            mAppOp, hasIt ? "un" : "", mAttributionSource.toString().c_str());
    mHasOp.store(hasIt);

    if (updateUidStates) {
          sp<AudioCommandThread> commandThread = mCommandThread.promote();
          if (commandThread != nullptr) {
              commandThread->updateUidStatesCommand();
          }
    }
}

AudioPolicyService::OpRecordAudioMonitor::RecordAudioOpCallback::RecordAudioOpCallback(
        const wp<OpRecordAudioMonitor>& monitor) : mMonitor(monitor)
{ }

void AudioPolicyService::OpRecordAudioMonitor::RecordAudioOpCallback::opChanged(int32_t op,
            const String16& packageName __unused) {
    sp<OpRecordAudioMonitor> monitor = mMonitor.promote();
    if (monitor != NULL) {
        if (op != monitor->getOp()) {
            return;
        }
        monitor->checkOp(true);
    }
}


// -----------  AudioPolicyService::AudioCommandThread implementation ----------

AudioPolicyService::AudioCommandThread::AudioCommandThread(String8 name,
                                                           const wp<AudioPolicyService>& service)
    : Thread(false), mName(name), mService(service)
{
}


AudioPolicyService::AudioCommandThread::~AudioCommandThread()
{
    if (!mAudioCommands.isEmpty()) {
        release_wake_lock(mName.string());
    }
    mAudioCommands.clear();
}

void AudioPolicyService::AudioCommandThread::onFirstRef()
{
    run(mName.string(), ANDROID_PRIORITY_AUDIO);
}

bool AudioPolicyService::AudioCommandThread::threadLoop()
{
    nsecs_t waitTime = -1;

    mLock.lock();
    while (!exitPending())
    {
        sp<AudioPolicyService> svc;
        int numTimesBecameEmpty = 0;
        while (!mAudioCommands.isEmpty() && !exitPending()) {
            nsecs_t curTime = systemTime();
            // commands are sorted by increasing time stamp: execute them from index 0 and up
            if (mAudioCommands[0]->mTime <= curTime) {
                sp<AudioCommand> command = mAudioCommands[0];
                mAudioCommands.removeAt(0);
                if (mAudioCommands.isEmpty()) {
                  ++numTimesBecameEmpty;
                }
                mLastCommand = command;

                switch (command->mCommand) {
                case SET_VOLUME: {
                    VolumeData *data = (VolumeData *)command->mParam.get();
                    ALOGV("AudioCommandThread() processing set volume stream %d, \
                            volume %f, output %d", data->mStream, data->mVolume, data->mIO);
                    mLock.unlock();
                    command->mStatus = AudioSystem::setStreamVolume(data->mStream,
                                                                    data->mVolume,
                                                                    data->mIO);
                    mLock.lock();
                    }break;
                case SET_PARAMETERS: {
                    ParametersData *data = (ParametersData *)command->mParam.get();
                    ALOGV("AudioCommandThread() processing set parameters string %s, io %d",
                            data->mKeyValuePairs.string(), data->mIO);
                    mLock.unlock();
                    command->mStatus = AudioSystem::setParameters(data->mIO, data->mKeyValuePairs);
                    mLock.lock();
                    }break;
                case SET_VOICE_VOLUME: {
                    VoiceVolumeData *data = (VoiceVolumeData *)command->mParam.get();
                    ALOGV("AudioCommandThread() processing set voice volume volume %f",
                            data->mVolume);
                    mLock.unlock();
                    command->mStatus = AudioSystem::setVoiceVolume(data->mVolume);
                    mLock.lock();
                    }break;
                case STOP_OUTPUT: {
                    StopOutputData *data = (StopOutputData *)command->mParam.get();
                    ALOGV("AudioCommandThread() processing stop output portId %d",
                            data->mPortId);
                    svc = mService.promote();
                    if (svc == 0) {
                        break;
                    }
                    mLock.unlock();
                    svc->doStopOutput(data->mPortId);
                    mLock.lock();
                    }break;
                case RELEASE_OUTPUT: {
                    ReleaseOutputData *data = (ReleaseOutputData *)command->mParam.get();
                    ALOGV("AudioCommandThread() processing release output portId %d",
                            data->mPortId);
                    svc = mService.promote();
                    if (svc == 0) {
                        break;
                    }
                    mLock.unlock();
                    svc->doReleaseOutput(data->mPortId);
                    mLock.lock();
                    }break;
                case CREATE_AUDIO_PATCH: {
                    CreateAudioPatchData *data = (CreateAudioPatchData *)command->mParam.get();
                    ALOGV("AudioCommandThread() processing create audio patch");
                    sp<IAudioFlinger> af = AudioSystem::get_audio_flinger();
                    if (af == 0) {
                        command->mStatus = PERMISSION_DENIED;
                    } else {
                        mLock.unlock();
                        command->mStatus = af->createAudioPatch(&data->mPatch, &data->mHandle);
                        mLock.lock();
                    }
                    } break;
                case RELEASE_AUDIO_PATCH: {
                    ReleaseAudioPatchData *data = (ReleaseAudioPatchData *)command->mParam.get();
                    ALOGV("AudioCommandThread() processing release audio patch");
                    sp<IAudioFlinger> af = AudioSystem::get_audio_flinger();
                    if (af == 0) {
                        command->mStatus = PERMISSION_DENIED;
                    } else {
                        mLock.unlock();
                        command->mStatus = af->releaseAudioPatch(data->mHandle);
                        mLock.lock();
                    }
                    } break;
                case UPDATE_AUDIOPORT_LIST: {
                    ALOGV("AudioCommandThread() processing update audio port list");
                    svc = mService.promote();
                    if (svc == 0) {
                        break;
                    }
                    mLock.unlock();
                    svc->doOnAudioPortListUpdate();
                    mLock.lock();
                    }break;
                case UPDATE_AUDIOPATCH_LIST: {
                    ALOGV("AudioCommandThread() processing update audio patch list");
                    svc = mService.promote();
                    if (svc == 0) {
                        break;
                    }
                    mLock.unlock();
                    svc->doOnAudioPatchListUpdate();
                    mLock.lock();
                    }break;
                case CHANGED_AUDIOVOLUMEGROUP: {
                    AudioVolumeGroupData *data =
                            static_cast<AudioVolumeGroupData *>(command->mParam.get());
                    ALOGV("AudioCommandThread() processing update audio volume group");
                    svc = mService.promote();
                    if (svc == 0) {
                        break;
                    }
                    mLock.unlock();
                    svc->doOnAudioVolumeGroupChanged(data->mGroup, data->mFlags);
                    mLock.lock();
                    }break;
                case SET_AUDIOPORT_CONFIG: {
                    SetAudioPortConfigData *data = (SetAudioPortConfigData *)command->mParam.get();
                    ALOGV("AudioCommandThread() processing set port config");
                    sp<IAudioFlinger> af = AudioSystem::get_audio_flinger();
                    if (af == 0) {
                        command->mStatus = PERMISSION_DENIED;
                    } else {
                        mLock.unlock();
                        command->mStatus = af->setAudioPortConfig(&data->mConfig);
                        mLock.lock();
                    }
                    } break;
                case DYN_POLICY_MIX_STATE_UPDATE: {
                    DynPolicyMixStateUpdateData *data =
                            (DynPolicyMixStateUpdateData *)command->mParam.get();
                    ALOGV("AudioCommandThread() processing dyn policy mix state update %s %d",
                            data->mRegId.string(), data->mState);
                    svc = mService.promote();
                    if (svc == 0) {
                        break;
                    }
                    mLock.unlock();
                    svc->doOnDynamicPolicyMixStateUpdate(data->mRegId, data->mState);
                    mLock.lock();
                    } break;
                case RECORDING_CONFIGURATION_UPDATE: {
                    RecordingConfigurationUpdateData *data =
                            (RecordingConfigurationUpdateData *)command->mParam.get();
                    ALOGV("AudioCommandThread() processing recording configuration update");
                    svc = mService.promote();
                    if (svc == 0) {
                        break;
                    }
                    mLock.unlock();
                    svc->doOnRecordingConfigurationUpdate(data->mEvent, &data->mClientInfo,
                            &data->mClientConfig, data->mClientEffects,
                            &data->mDeviceConfig, data->mEffects,
                            data->mPatchHandle, data->mSource);
                    mLock.lock();
                    } break;
                case SET_EFFECT_SUSPENDED: {
                    SetEffectSuspendedData *data = (SetEffectSuspendedData *)command->mParam.get();
                    ALOGV("AudioCommandThread() processing set effect suspended");
                    sp<IAudioFlinger> af = AudioSystem::get_audio_flinger();
                    if (af != 0) {
                        mLock.unlock();
                        af->setEffectSuspended(data->mEffectId, data->mSessionId, data->mSuspended);
                        mLock.lock();
                    }
                    } break;
                case AUDIO_MODULES_UPDATE: {
                    ALOGV("AudioCommandThread() processing audio modules update");
                    svc = mService.promote();
                    if (svc == 0) {
                        break;
                    }
                    mLock.unlock();
                    svc->doOnNewAudioModulesAvailable();
                    mLock.lock();
                    } break;
                case ROUTING_UPDATED: {
                    ALOGV("AudioCommandThread() processing routing update");
                    svc = mService.promote();
                    if (svc == 0) {
                        break;
                    }
                    mLock.unlock();
                    svc->doOnRoutingUpdated();
                    mLock.lock();
                    } break;

                case UPDATE_UID_STATES: {
                    ALOGV("AudioCommandThread() processing updateUID states");
                    svc = mService.promote();
                    if (svc == 0) {
                        break;
                    }
                    mLock.unlock();
                    svc->updateUidStates();
                    mLock.lock();
                    } break;

                case CHECK_SPATIALIZER_OUTPUT: {
                    ALOGV("AudioCommandThread() processing check spatializer");
                    svc = mService.promote();
                    if (svc == 0) {
                        break;
                    }
                    mLock.unlock();
                    svc->doOnCheckSpatializer();
                    mLock.lock();
                    } break;

                case UPDATE_ACTIVE_SPATIALIZER_TRACKS: {
                    ALOGV("AudioCommandThread() processing update spatializer tracks");
                    svc = mService.promote();
                    if (svc == 0) {
                        break;
                    }
                    mLock.unlock();
                    svc->doOnUpdateActiveSpatializerTracks();
                    mLock.lock();
                    } break;

                case VOL_RANGE_INIT_REQUEST: {
                    ALOGV("AudioCommandThread() processing volume range init request");
                    svc = mService.promote();
                    if (svc == 0) {
                        break;
                    }
                    mLock.unlock();
                    svc->doOnVolumeRangeInitRequest();
                    mLock.lock();
                    } break;

                default:
                    ALOGW("AudioCommandThread() unknown command %d", command->mCommand);
                }
                {
                    Mutex::Autolock _l(command->mLock);
                    if (command->mWaitStatus) {
                        command->mWaitStatus = false;
                        command->mCond.signal();
                    }
                }
                waitTime = -1;
                // release mLock before releasing strong reference on the service as
                // AudioPolicyService destructor calls AudioCommandThread::exit() which
                // acquires mLock.
                mLock.unlock();
                svc.clear();
                mLock.lock();
            } else {
                waitTime = mAudioCommands[0]->mTime - curTime;
                break;
            }
        }

        // release delayed commands wake lock as many times as we made the  queue is
        // empty during popping.
        while (numTimesBecameEmpty--) {
            release_wake_lock(mName.string());
        }

        // At this stage we have either an empty command queue or the first command in the queue
        // has a finite delay. So unless we are exiting it is safe to wait.
        if (!exitPending()) {
            ALOGV("AudioCommandThread() going to sleep");
            if (waitTime == -1) {
                mWaitWorkCV.wait(mLock);
            } else {
                mWaitWorkCV.waitRelative(mLock, waitTime);
            }
        }
    }
    // release delayed commands wake lock before quitting
    if (!mAudioCommands.isEmpty()) {
        release_wake_lock(mName.string());
    }
    mLock.unlock();
    return false;
}

status_t AudioPolicyService::AudioCommandThread::dump(int fd)
{
    const size_t SIZE = 256;
    char buffer[SIZE];
    String8 result;

    const bool locked = dumpTryLock(mLock);
    if (!locked) {
        String8 result2(kCmdDeadlockedString);
        write(fd, result2.string(), result2.size());
    }

    snprintf(buffer, SIZE, "- Commands:\n");
    result = String8(buffer);
    result.append("   Command Time        Wait pParam\n");
    for (size_t i = 0; i < mAudioCommands.size(); i++) {
        mAudioCommands[i]->dump(buffer, SIZE);
        result.append(buffer);
    }
    result.append("  Last Command\n");
    if (mLastCommand != 0) {
        mLastCommand->dump(buffer, SIZE);
        result.append(buffer);
    } else {
        result.append("     none\n");
    }

    write(fd, result.string(), result.size());

    dumpReleaseLock(mLock, locked);

    return NO_ERROR;
}

status_t AudioPolicyService::AudioCommandThread::volumeCommand(audio_stream_type_t stream,
                                                               float volume,
                                                               audio_io_handle_t output,
                                                               int delayMs)
{
    sp<AudioCommand> command = new AudioCommand();
    command->mCommand = SET_VOLUME;
    sp<VolumeData> data = new VolumeData();
    data->mStream = stream;
    data->mVolume = volume;
    data->mIO = output;
    command->mParam = data;
    command->mWaitStatus = true;
    ALOGV("AudioCommandThread() adding set volume stream %d, volume %f, output %d",
            stream, volume, output);
    return sendCommand(command, delayMs);
}

status_t AudioPolicyService::AudioCommandThread::parametersCommand(audio_io_handle_t ioHandle,
                                                                   const char *keyValuePairs,
                                                                   int delayMs)
{
    sp<AudioCommand> command = new AudioCommand();
    command->mCommand = SET_PARAMETERS;
    sp<ParametersData> data = new ParametersData();
    data->mIO = ioHandle;
    data->mKeyValuePairs = String8(keyValuePairs);
    command->mParam = data;
    command->mWaitStatus = true;
    ALOGV("AudioCommandThread() adding set parameter string %s, io %d ,delay %d",
            keyValuePairs, ioHandle, delayMs);
    return sendCommand(command, delayMs);
}

status_t AudioPolicyService::AudioCommandThread::voiceVolumeCommand(float volume, int delayMs)
{
    sp<AudioCommand> command = new AudioCommand();
    command->mCommand = SET_VOICE_VOLUME;
    sp<VoiceVolumeData> data = new VoiceVolumeData();
    data->mVolume = volume;
    command->mParam = data;
    command->mWaitStatus = true;
    ALOGV("AudioCommandThread() adding set voice volume volume %f", volume);
    return sendCommand(command, delayMs);
}

void AudioPolicyService::AudioCommandThread::setEffectSuspendedCommand(int effectId,
                                                                       audio_session_t sessionId,
                                                                       bool suspended)
{
    sp<AudioCommand> command = new AudioCommand();
    command->mCommand = SET_EFFECT_SUSPENDED;
    sp<SetEffectSuspendedData> data = new SetEffectSuspendedData();
    data->mEffectId = effectId;
    data->mSessionId = sessionId;
    data->mSuspended = suspended;
    command->mParam = data;
    ALOGV("AudioCommandThread() adding set suspended effectId %d sessionId %d suspended %d",
        effectId, sessionId, suspended);
    sendCommand(command);
}


void AudioPolicyService::AudioCommandThread::stopOutputCommand(audio_port_handle_t portId)
{
    sp<AudioCommand> command = new AudioCommand();
    command->mCommand = STOP_OUTPUT;
    sp<StopOutputData> data = new StopOutputData();
    data->mPortId = portId;
    command->mParam = data;
    ALOGV("AudioCommandThread() adding stop output portId %d", portId);
    sendCommand(command);
}

void AudioPolicyService::AudioCommandThread::releaseOutputCommand(audio_port_handle_t portId)
{
    sp<AudioCommand> command = new AudioCommand();
    command->mCommand = RELEASE_OUTPUT;
    sp<ReleaseOutputData> data = new ReleaseOutputData();
    data->mPortId = portId;
    command->mParam = data;
    ALOGV("AudioCommandThread() adding release output portId %d", portId);
    sendCommand(command);
}

status_t AudioPolicyService::AudioCommandThread::createAudioPatchCommand(
                                                const struct audio_patch *patch,
                                                audio_patch_handle_t *handle,
                                                int delayMs)
{
    status_t status = NO_ERROR;

    sp<AudioCommand> command = new AudioCommand();
    command->mCommand = CREATE_AUDIO_PATCH;
    CreateAudioPatchData *data = new CreateAudioPatchData();
    data->mPatch = *patch;
    data->mHandle = *handle;
    command->mParam = data;
    command->mWaitStatus = true;
    ALOGV("AudioCommandThread() adding create patch delay %d", delayMs);
    status = sendCommand(command, delayMs);
    if (status == NO_ERROR) {
        *handle = data->mHandle;
    }
    return status;
}

status_t AudioPolicyService::AudioCommandThread::releaseAudioPatchCommand(audio_patch_handle_t handle,
                                                 int delayMs)
{
    sp<AudioCommand> command = new AudioCommand();
    command->mCommand = RELEASE_AUDIO_PATCH;
    ReleaseAudioPatchData *data = new ReleaseAudioPatchData();
    data->mHandle = handle;
    command->mParam = data;
    command->mWaitStatus = true;
    ALOGV("AudioCommandThread() adding release patch delay %d", delayMs);
    return sendCommand(command, delayMs);
}

void AudioPolicyService::AudioCommandThread::updateAudioPortListCommand()
{
    sp<AudioCommand> command = new AudioCommand();
    command->mCommand = UPDATE_AUDIOPORT_LIST;
    ALOGV("AudioCommandThread() adding update audio port list");
    sendCommand(command);
}

void AudioPolicyService::AudioCommandThread::updateUidStatesCommand()
{
    sp<AudioCommand> command = new AudioCommand();
    command->mCommand = UPDATE_UID_STATES;
    ALOGV("AudioCommandThread() adding update UID states");
    sendCommand(command);
}

void AudioPolicyService::AudioCommandThread::updateAudioPatchListCommand()
{
    sp<AudioCommand>command = new AudioCommand();
    command->mCommand = UPDATE_AUDIOPATCH_LIST;
    ALOGV("AudioCommandThread() adding update audio patch list");
    sendCommand(command);
}

void AudioPolicyService::AudioCommandThread::changeAudioVolumeGroupCommand(volume_group_t group,
                                                                           int flags)
{
    sp<AudioCommand>command = new AudioCommand();
    command->mCommand = CHANGED_AUDIOVOLUMEGROUP;
    AudioVolumeGroupData *data= new AudioVolumeGroupData();
    data->mGroup = group;
    data->mFlags = flags;
    command->mParam = data;
    ALOGV("AudioCommandThread() adding audio volume group changed");
    sendCommand(command);
}

status_t AudioPolicyService::AudioCommandThread::setAudioPortConfigCommand(
                                            const struct audio_port_config *config, int delayMs)
{
    sp<AudioCommand> command = new AudioCommand();
    command->mCommand = SET_AUDIOPORT_CONFIG;
    SetAudioPortConfigData *data = new SetAudioPortConfigData();
    data->mConfig = *config;
    command->mParam = data;
    command->mWaitStatus = true;
    ALOGV("AudioCommandThread() adding set port config delay %d", delayMs);
    return sendCommand(command, delayMs);
}

void AudioPolicyService::AudioCommandThread::dynamicPolicyMixStateUpdateCommand(
        const String8& regId, int32_t state)
{
    sp<AudioCommand> command = new AudioCommand();
    command->mCommand = DYN_POLICY_MIX_STATE_UPDATE;
    DynPolicyMixStateUpdateData *data = new DynPolicyMixStateUpdateData();
    data->mRegId = regId;
    data->mState = state;
    command->mParam = data;
    ALOGV("AudioCommandThread() sending dynamic policy mix (id=%s) state update to %d",
            regId.string(), state);
    sendCommand(command);
}

void AudioPolicyService::AudioCommandThread::recordingConfigurationUpdateCommand(
                                                int event,
                                                const record_client_info_t *clientInfo,
                                                const audio_config_base_t *clientConfig,
                                                std::vector<effect_descriptor_t> clientEffects,
                                                const audio_config_base_t *deviceConfig,
                                                std::vector<effect_descriptor_t> effects,
                                                audio_patch_handle_t patchHandle,
                                                audio_source_t source)
{
    sp<AudioCommand>command = new AudioCommand();
    command->mCommand = RECORDING_CONFIGURATION_UPDATE;
    RecordingConfigurationUpdateData *data = new RecordingConfigurationUpdateData();
    data->mEvent = event;
    data->mClientInfo = *clientInfo;
    data->mClientConfig = *clientConfig;
    data->mClientEffects = clientEffects;
    data->mDeviceConfig = *deviceConfig;
    data->mEffects = effects;
    data->mPatchHandle = patchHandle;
    data->mSource = source;
    command->mParam = data;
    ALOGV("AudioCommandThread() adding recording configuration update event %d, source %d uid %u",
            event, clientInfo->source, clientInfo->uid);
    sendCommand(command);
}

void AudioPolicyService::AudioCommandThread::audioModulesUpdateCommand()
{
    sp<AudioCommand> command = new AudioCommand();
    command->mCommand = AUDIO_MODULES_UPDATE;
    sendCommand(command);
}

void AudioPolicyService::AudioCommandThread::routingChangedCommand()
{
    sp<AudioCommand>command = new AudioCommand();
    command->mCommand = ROUTING_UPDATED;
    ALOGV("AudioCommandThread() adding routing update");
    sendCommand(command);
}

void AudioPolicyService::AudioCommandThread::checkSpatializerCommand()
{
    sp<AudioCommand>command = new AudioCommand();
    command->mCommand = CHECK_SPATIALIZER_OUTPUT;
    ALOGV("AudioCommandThread() adding check spatializer");
    sendCommand(command);
}

void AudioPolicyService::AudioCommandThread::updateActiveSpatializerTracksCommand()
{
    sp<AudioCommand>command = new AudioCommand();
    command->mCommand = UPDATE_ACTIVE_SPATIALIZER_TRACKS;
    ALOGV("AudioCommandThread() adding update active spatializer tracks");
    sendCommand(command);
}

void AudioPolicyService::AudioCommandThread::volRangeInitReqCommand()
{
    sp<AudioCommand>command = new AudioCommand();
    command->mCommand = VOL_RANGE_INIT_REQUEST;
    ALOGV("AudioCommandThread() adding volume range init request");
    sendCommand(command);
}

status_t AudioPolicyService::AudioCommandThread::sendCommand(sp<AudioCommand>& command, int delayMs)
{
    {
        Mutex::Autolock _l(mLock);
        insertCommand_l(command, delayMs);
        mWaitWorkCV.signal();
    }
    Mutex::Autolock _l(command->mLock);
    while (command->mWaitStatus) {
        nsecs_t timeOutNs = kAudioCommandTimeoutNs + milliseconds(delayMs);
        if (command->mCond.waitRelative(command->mLock, timeOutNs) != NO_ERROR) {
            command->mStatus = TIMED_OUT;
            command->mWaitStatus = false;
        }
    }
    return command->mStatus;
}

// insertCommand_l() must be called with mLock held
void AudioPolicyService::AudioCommandThread::insertCommand_l(sp<AudioCommand>& command, int delayMs)
{
    ssize_t i;  // not size_t because i will count down to -1
    Vector < sp<AudioCommand> > removedCommands;
    command->mTime = systemTime() + milliseconds(delayMs);

    // acquire wake lock to make sure delayed commands are processed
    if (mAudioCommands.isEmpty()) {
        acquire_wake_lock(PARTIAL_WAKE_LOCK, mName.string());
    }

    // check same pending commands with later time stamps and eliminate them
    for (i = (ssize_t)mAudioCommands.size()-1; i >= 0; i--) {
        sp<AudioCommand> command2 = mAudioCommands[i];
        // commands are sorted by increasing time stamp: no need to scan the rest of mAudioCommands
        if (command2->mTime <= command->mTime) break;

        // create audio patch or release audio patch commands are equivalent
        // with regard to filtering
        if ((command->mCommand == CREATE_AUDIO_PATCH) ||
                (command->mCommand == RELEASE_AUDIO_PATCH)) {
            if ((command2->mCommand != CREATE_AUDIO_PATCH) &&
                    (command2->mCommand != RELEASE_AUDIO_PATCH)) {
                continue;
            }
        } else if (command2->mCommand != command->mCommand) continue;

        switch (command->mCommand) {
        case SET_PARAMETERS: {
            ParametersData *data = (ParametersData *)command->mParam.get();
            ParametersData *data2 = (ParametersData *)command2->mParam.get();
            if (data->mIO != data2->mIO) break;
            ALOGV("Comparing parameter command %s to new command %s",
                    data2->mKeyValuePairs.string(), data->mKeyValuePairs.string());
            AudioParameter param = AudioParameter(data->mKeyValuePairs);
            AudioParameter param2 = AudioParameter(data2->mKeyValuePairs);
            for (size_t j = 0; j < param.size(); j++) {
                String8 key;
                String8 value;
                param.getAt(j, key, value);
                for (size_t k = 0; k < param2.size(); k++) {
                    String8 key2;
                    String8 value2;
                    param2.getAt(k, key2, value2);
                    if (key2 == key) {
                        param2.remove(key2);
                        ALOGV("Filtering out parameter %s", key2.string());
                        break;
                    }
                }
            }
            // if all keys have been filtered out, remove the command.
            // otherwise, update the key value pairs
            if (param2.size() == 0) {
                removedCommands.add(command2);
            } else {
                data2->mKeyValuePairs = param2.toString();
            }
            command->mTime = command2->mTime;
            // force delayMs to non 0 so that code below does not request to wait for
            // command status as the command is now delayed
            delayMs = 1;
        } break;

        case SET_VOLUME: {
            VolumeData *data = (VolumeData *)command->mParam.get();
            VolumeData *data2 = (VolumeData *)command2->mParam.get();
            if (data->mIO != data2->mIO) break;
            if (data->mStream != data2->mStream) break;
            ALOGV("Filtering out volume command on output %d for stream %d",
                    data->mIO, data->mStream);
            removedCommands.add(command2);
            command->mTime = command2->mTime;
            // force delayMs to non 0 so that code below does not request to wait for
            // command status as the command is now delayed
            delayMs = 1;
        } break;

        case SET_VOICE_VOLUME: {
            VoiceVolumeData *data = (VoiceVolumeData *)command->mParam.get();
            VoiceVolumeData *data2 = (VoiceVolumeData *)command2->mParam.get();
            ALOGV("Filtering out voice volume command value %f replaced by %f",
                  data2->mVolume, data->mVolume);
            removedCommands.add(command2);
            command->mTime = command2->mTime;
            // force delayMs to non 0 so that code below does not request to wait for
            // command status as the command is now delayed
            delayMs = 1;
        } break;

        case CREATE_AUDIO_PATCH:
        case RELEASE_AUDIO_PATCH: {
            audio_patch_handle_t handle;
            struct audio_patch patch;
            if (command->mCommand == CREATE_AUDIO_PATCH) {
                handle = ((CreateAudioPatchData *)command->mParam.get())->mHandle;
                patch = ((CreateAudioPatchData *)command->mParam.get())->mPatch;
            } else {
                handle = ((ReleaseAudioPatchData *)command->mParam.get())->mHandle;
                memset(&patch, 0, sizeof(patch));
            }
            audio_patch_handle_t handle2;
            struct audio_patch patch2;
            if (command2->mCommand == CREATE_AUDIO_PATCH) {
                handle2 = ((CreateAudioPatchData *)command2->mParam.get())->mHandle;
                patch2 = ((CreateAudioPatchData *)command2->mParam.get())->mPatch;
            } else {
                handle2 = ((ReleaseAudioPatchData *)command2->mParam.get())->mHandle;
                memset(&patch2, 0, sizeof(patch2));
            }
            if (handle != handle2) break;
            /* Filter CREATE_AUDIO_PATCH commands only when they are issued for
               same output. */
            if( (command->mCommand == CREATE_AUDIO_PATCH) &&
                (command2->mCommand == CREATE_AUDIO_PATCH) ) {
                bool isOutputDiff = false;
                if (patch.num_sources == patch2.num_sources) {
                    for (unsigned count = 0; count < patch.num_sources; count++) {
                        if (patch.sources[count].id != patch2.sources[count].id) {
                            isOutputDiff = true;
                            break;
                        }
                    }
                    if (isOutputDiff)
                       break;
                }
            }
            ALOGV("Filtering out %s audio patch command for handle %d",
                  (command->mCommand == CREATE_AUDIO_PATCH) ? "create" : "release", handle);
            removedCommands.add(command2);
            command->mTime = command2->mTime;
            // force delayMs to non 0 so that code below does not request to wait for
            // command status as the command is now delayed
            delayMs = 1;
        } break;

        case DYN_POLICY_MIX_STATE_UPDATE: {

        } break;

        case RECORDING_CONFIGURATION_UPDATE: {

        } break;

        case ROUTING_UPDATED: {

        } break;

        case VOL_RANGE_INIT_REQUEST: {
            // command may come from different requests, do not filter
        } break;

        default:
            break;
        }
    }

    // remove filtered commands
    for (size_t j = 0; j < removedCommands.size(); j++) {
        // removed commands always have time stamps greater than current command
        for (size_t k = i + 1; k < mAudioCommands.size(); k++) {
            if (mAudioCommands[k].get() == removedCommands[j].get()) {
                ALOGV("suppressing command: %d", mAudioCommands[k]->mCommand);
                mAudioCommands.removeAt(k);
                break;
            }
        }
    }
    removedCommands.clear();

    // Disable wait for status if delay is not 0.
    // Except for create audio patch command because the returned patch handle
    // is needed by audio policy manager
    if (delayMs != 0 && command->mCommand != CREATE_AUDIO_PATCH) {
        command->mWaitStatus = false;
    }

    // insert command at the right place according to its time stamp
    ALOGV("inserting command: %d at index %zd, num commands %zu",
            command->mCommand, i+1, mAudioCommands.size());
    mAudioCommands.insertAt(command, i + 1);
}

void AudioPolicyService::AudioCommandThread::exit()
{
    ALOGV("AudioCommandThread::exit");
    {
        AutoMutex _l(mLock);
        requestExit();
        mWaitWorkCV.signal();
    }
    // Note that we can call it from the thread loop if all other references have been released
    // but it will safely return WOULD_BLOCK in this case
    requestExitAndWait();
}

void AudioPolicyService::AudioCommandThread::AudioCommand::dump(char* buffer, size_t size)
{
    snprintf(buffer, size, "   %02d      %06d.%03d  %01u    %p\n",
            mCommand,
            (int)ns2s(mTime),
            (int)ns2ms(mTime)%1000,
            mWaitStatus,
            mParam.get());
}

/******* helpers for the service_ops callbacks defined below *********/
void AudioPolicyService::setParameters(audio_io_handle_t ioHandle,
                                       const char *keyValuePairs,
                                       int delayMs)
{
    mAudioCommandThread->parametersCommand(ioHandle, keyValuePairs,
                                           delayMs);
}

int AudioPolicyService::setStreamVolume(audio_stream_type_t stream,
                                        float volume,
                                        audio_io_handle_t output,
                                        int delayMs)
{
    return (int)mAudioCommandThread->volumeCommand(stream, volume,
                                                   output, delayMs);
}

int AudioPolicyService::setVoiceVolume(float volume, int delayMs)
{
    return (int)mAudioCommandThread->voiceVolumeCommand(volume, delayMs);
}

void AudioPolicyService::setEffectSuspended(int effectId,
                                            audio_session_t sessionId,
                                            bool suspended)
{
    mAudioCommandThread->setEffectSuspendedCommand(effectId, sessionId, suspended);
}

Status AudioPolicyService::onNewAudioModulesAvailable()
{
    mOutputCommandThread->audioModulesUpdateCommand();
    return Status::ok();
}


extern "C" {
audio_module_handle_t aps_load_hw_module(void *service __unused,
                                             const char *name);
audio_io_handle_t aps_open_output(void *service __unused,
                                         audio_devices_t *pDevices,
                                         uint32_t *pSamplingRate,
                                         audio_format_t *pFormat,
                                         audio_channel_mask_t *pChannelMask,
                                         uint32_t *pLatencyMs,
                                         audio_output_flags_t flags);

audio_io_handle_t aps_open_output_on_module(void *service __unused,
                                                   audio_module_handle_t module,
                                                   audio_devices_t *pDevices,
                                                   uint32_t *pSamplingRate,
                                                   audio_format_t *pFormat,
                                                   audio_channel_mask_t *pChannelMask,
                                                   uint32_t *pLatencyMs,
                                                   audio_output_flags_t flags,
                                                   const audio_offload_info_t *offloadInfo);
audio_io_handle_t aps_open_dup_output(void *service __unused,
                                                 audio_io_handle_t output1,
                                                 audio_io_handle_t output2);
int aps_close_output(void *service __unused, audio_io_handle_t output);
int aps_suspend_output(void *service __unused, audio_io_handle_t output);
int aps_restore_output(void *service __unused, audio_io_handle_t output);
audio_io_handle_t aps_open_input(void *service __unused,
                                        audio_devices_t *pDevices,
                                        uint32_t *pSamplingRate,
                                        audio_format_t *pFormat,
                                        audio_channel_mask_t *pChannelMask,
                                        audio_in_acoustics_t acoustics __unused);
audio_io_handle_t aps_open_input_on_module(void *service __unused,
                                                  audio_module_handle_t module,
                                                  audio_devices_t *pDevices,
                                                  uint32_t *pSamplingRate,
                                                  audio_format_t *pFormat,
                                                  audio_channel_mask_t *pChannelMask);
int aps_close_input(void *service __unused, audio_io_handle_t input);
int aps_invalidate_stream(void *service __unused, audio_stream_type_t stream);
int aps_move_effects(void *service __unused, audio_session_t session,
                                audio_io_handle_t src_output,
                                audio_io_handle_t dst_output);
char * aps_get_parameters(void *service __unused, audio_io_handle_t io_handle,
                                     const char *keys);
void aps_set_parameters(void *service, audio_io_handle_t io_handle,
                                   const char *kv_pairs, int delay_ms);
int aps_set_stream_volume(void *service, audio_stream_type_t stream,
                                     float volume, audio_io_handle_t output,
                                     int delay_ms);
int aps_set_voice_volume(void *service, float volume, int delay_ms);
};

} // namespace android<|MERGE_RESOLUTION|>--- conflicted
+++ resolved
@@ -516,12 +516,8 @@
 
 void AudioPolicyService::doOnCheckSpatializer()
 {
-<<<<<<< HEAD
-    ALOGI("%s mSpatializer %p level %d", __func__, mSpatializer.get(), (int)mSpatializer->getLevel());
-=======
     ALOGV("%s mSpatializer %p level %d",
         __func__, mSpatializer.get(), (int)mSpatializer->getLevel());
->>>>>>> 132e839c
 
     if (mSpatializer != nullptr) {
         // Note: mSpatializer != nullptr =>  mAudioPolicyManager != nullptr
