--- conflicted
+++ resolved
@@ -189,59 +189,4 @@
         </volume>
     </volumeGroup>
 
-<<<<<<< HEAD
-    <volumeGroup>
-        <name>rerouting</name>
-        <indexMin>0</indexMin>
-        <indexMax>1</indexMax>
-        <volume deviceCategory="DEVICE_CATEGORY_SPEAKER">
-            <point>0,0</point>
-            <point>100,0</point>
-        </volume>
-        <volume deviceCategory="DEVICE_CATEGORY_HEADSET">
-            <point>0,0</point>
-            <point>100,0</point>
-        </volume>
-        <volume deviceCategory="DEVICE_CATEGORY_EARPIECE">
-            <point>0,0</point>
-            <point>100,0</point>
-        </volume>
-        <volume deviceCategory="DEVICE_CATEGORY_EXT_MEDIA">
-            <point>0,0</point>
-            <point>100,0</point>
-        </volume>
-        <volume deviceCategory="DEVICE_CATEGORY_HEARING_AID">
-            <point>0,0</point>
-            <point>100,0</point>
-        </volume>
-    </volumeGroup>
-
-    <volumeGroup>
-        <name>patch</name>
-        <indexMin>0</indexMin>
-        <indexMax>1</indexMax>
-        <volume deviceCategory="DEVICE_CATEGORY_SPEAKER">
-            <point>0,0</point>
-            <point>100,0</point>
-        </volume>
-        <volume deviceCategory="DEVICE_CATEGORY_HEADSET">
-            <point>0,0</point>
-            <point>100,0</point>
-        </volume>
-        <volume deviceCategory="DEVICE_CATEGORY_EARPIECE">
-            <point>0,0</point>
-            <point>100,0</point>
-        </volume>
-        <volume deviceCategory="DEVICE_CATEGORY_EXT_MEDIA">
-            <point>0,0</point>
-            <point>100,0</point>
-        </volume>
-        <volume deviceCategory="DEVICE_CATEGORY_HEARING_AID">
-            <point>0,0</point>
-            <point>100,0</point>
-        </volume>
-    </volumeGroup>
-
-=======
->>>>>>> 9b7d8997
 </volumeGroups>
