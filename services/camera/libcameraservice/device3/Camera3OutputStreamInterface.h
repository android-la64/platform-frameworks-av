--- conflicted
+++ resolved
@@ -41,7 +41,6 @@
     virtual bool isVideoStream() const = 0;
 
     /**
-<<<<<<< HEAD
      * Return if the consumer configuration of this stream is deferred.
      */
     virtual bool isConsumerConfigurationDeferred() const = 0;
@@ -50,7 +49,8 @@
      * Set the consumer surface to the output stream.
      */
     virtual status_t setConsumer(sp<Surface> consumer) = 0;
-=======
+
+    /**
      * Detach an unused buffer from the stream.
      *
      * buffer must be non-null; fenceFd may null, and if it is non-null, but
@@ -59,8 +59,6 @@
      *
      */
     virtual status_t detachBuffer(sp<GraphicBuffer>* buffer, int* fenceFd) = 0;
-
->>>>>>> 3fce3ef7
 };
 
 } // namespace camera3
