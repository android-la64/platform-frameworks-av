--- conflicted
+++ resolved
@@ -488,15 +488,10 @@
     virtual void onFirstRef();
 
     // Check if we can connect, before we acquire the service lock.
-<<<<<<< HEAD
-    status_t validateConnectLocked(const String8& cameraId, /*inout*/int& clientUid,
-            /*inout*/int& clientPid) const;
-    status_t validateClientPermissionsLocked(const String8& cameraId, /*inout*/int& clientUid,
-            /*inout*/int& clientPid) const;
-=======
     binder::Status validateConnectLocked(const String8& cameraId, const String8& clientName8,
-          /*inout*/int& clientUid, /*inout*/int& clientPid) const;
->>>>>>> 6e0c00ba
+            /*inout*/int& clientUid, /*inout*/int& clientPid) const;
+    binder::Status validateClientPermissionsLocked(const String8& cameraId, const String8& clientName8,
+            /*inout*/int& clientUid, /*inout*/int& clientPid) const;
 
     // Handle active client evictions, and update service state.
     // Only call with with mServiceLock held.
