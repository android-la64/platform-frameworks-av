/*
 * Copyright (C) 2009 The Android Open Source Project
 *
 * Licensed under the Apache License, Version 2.0 (the "License");
 * you may not use this file except in compliance with the License.
 * You may obtain a copy of the License at
 *
 *      http://www.apache.org/licenses/LICENSE-2.0
 *
 * Unless required by applicable law or agreed to in writing, software
 * distributed under the License is distributed on an "AS IS" BASIS,
 * WITHOUT WARRANTIES OR CONDITIONS OF ANY KIND, either express or implied.
 * See the License for the specific language governing permissions and
 * limitations under the License.
 */

#define LOG_TAG "SampleTable"
//#define LOG_NDEBUG 0
#include <utils/Log.h>

#include "include/SampleTable.h"
#include "include/SampleIterator.h"

#include <arpa/inet.h>

#include <media/stagefright/foundation/ADebug.h>
#include <media/stagefright/DataSource.h>
#include <media/stagefright/Utils.h>

/* TODO: remove after being merged into other branches */
#ifndef UINT32_MAX
#define UINT32_MAX       (4294967295U)
#endif

namespace android {

// static
const uint32_t SampleTable::kChunkOffsetType32 = FOURCC('s', 't', 'c', 'o');
// static
const uint32_t SampleTable::kChunkOffsetType64 = FOURCC('c', 'o', '6', '4');
// static
const uint32_t SampleTable::kSampleSizeType32 = FOURCC('s', 't', 's', 'z');
// static
const uint32_t SampleTable::kSampleSizeTypeCompact = FOURCC('s', 't', 'z', '2');

////////////////////////////////////////////////////////////////////////////////

struct SampleTable::CompositionDeltaLookup {
    CompositionDeltaLookup();

    void setEntries(
            const int32_t *deltaEntries, size_t numDeltaEntries);

    int32_t getCompositionTimeOffset(uint32_t sampleIndex);

private:
    Mutex mLock;

    const int32_t *mDeltaEntries;
    size_t mNumDeltaEntries;

    size_t mCurrentDeltaEntry;
    size_t mCurrentEntrySampleIndex;

    DISALLOW_EVIL_CONSTRUCTORS(CompositionDeltaLookup);
};

SampleTable::CompositionDeltaLookup::CompositionDeltaLookup()
    : mDeltaEntries(NULL),
      mNumDeltaEntries(0),
      mCurrentDeltaEntry(0),
      mCurrentEntrySampleIndex(0) {
}

void SampleTable::CompositionDeltaLookup::setEntries(
        const int32_t *deltaEntries, size_t numDeltaEntries) {
    Mutex::Autolock autolock(mLock);

    mDeltaEntries = deltaEntries;
    mNumDeltaEntries = numDeltaEntries;
    mCurrentDeltaEntry = 0;
    mCurrentEntrySampleIndex = 0;
}

int32_t SampleTable::CompositionDeltaLookup::getCompositionTimeOffset(
        uint32_t sampleIndex) {
    Mutex::Autolock autolock(mLock);

    if (mDeltaEntries == NULL) {
        return 0;
    }

    if (sampleIndex < mCurrentEntrySampleIndex) {
        mCurrentDeltaEntry = 0;
        mCurrentEntrySampleIndex = 0;
    }

    while (mCurrentDeltaEntry < mNumDeltaEntries) {
        uint32_t sampleCount = mDeltaEntries[2 * mCurrentDeltaEntry];
        if (sampleIndex < mCurrentEntrySampleIndex + sampleCount) {
            return mDeltaEntries[2 * mCurrentDeltaEntry + 1];
        }

        mCurrentEntrySampleIndex += sampleCount;
        ++mCurrentDeltaEntry;
    }

    return 0;
}

////////////////////////////////////////////////////////////////////////////////

SampleTable::SampleTable(const sp<DataSource> &source)
    : mDataSource(source),
      mChunkOffsetOffset(-1),
      mChunkOffsetType(0),
      mNumChunkOffsets(0),
      mSampleToChunkOffset(-1),
      mNumSampleToChunkOffsets(0),
      mSampleSizeOffset(-1),
      mSampleSizeFieldSize(0),
      mDefaultSampleSize(0),
      mNumSampleSizes(0),
      mHasTimeToSample(false),
      mTimeToSampleCount(0),
      mTimeToSample(NULL),
      mSampleTimeEntries(NULL),
      mCompositionTimeDeltaEntries(NULL),
      mNumCompositionTimeDeltaEntries(0),
      mCompositionDeltaLookup(new CompositionDeltaLookup),
      mSyncSampleOffset(-1),
      mNumSyncSamples(0),
      mSyncSamples(NULL),
      mLastSyncSampleIndex(0),
      mSampleToChunkEntries(NULL),
      mTotalSize(0) {
    mSampleIterator = new SampleIterator(this);
}

SampleTable::~SampleTable() {
    delete[] mSampleToChunkEntries;
    mSampleToChunkEntries = NULL;

    delete[] mSyncSamples;
    mSyncSamples = NULL;

    delete[] mTimeToSample;
    mTimeToSample = NULL;

    delete mCompositionDeltaLookup;
    mCompositionDeltaLookup = NULL;

    delete[] mCompositionTimeDeltaEntries;
    mCompositionTimeDeltaEntries = NULL;

    delete[] mSampleTimeEntries;
    mSampleTimeEntries = NULL;

    delete mSampleIterator;
    mSampleIterator = NULL;
}

bool SampleTable::isValid() const {
    return mChunkOffsetOffset >= 0
        && mSampleToChunkOffset >= 0
        && mSampleSizeOffset >= 0
        && mHasTimeToSample;
}

status_t SampleTable::setChunkOffsetParams(
        uint32_t type, off64_t data_offset, size_t data_size) {
    if (mChunkOffsetOffset >= 0) {
        return ERROR_MALFORMED;
    }

    CHECK(type == kChunkOffsetType32 || type == kChunkOffsetType64);

    mChunkOffsetOffset = data_offset;
    mChunkOffsetType = type;

    if (data_size < 8) {
        return ERROR_MALFORMED;
    }

    uint8_t header[8];
    if (mDataSource->readAt(
                data_offset, header, sizeof(header)) < (ssize_t)sizeof(header)) {
        return ERROR_IO;
    }

    if (U32_AT(header) != 0) {
        // Expected version = 0, flags = 0.
        return ERROR_MALFORMED;
    }

    mNumChunkOffsets = U32_AT(&header[4]);

    if (mChunkOffsetType == kChunkOffsetType32) {
      if ((data_size - 8) / 4 < mNumChunkOffsets) {
            return ERROR_MALFORMED;
        }
    } else {
      if ((data_size - 8) / 8 < mNumChunkOffsets) {
            return ERROR_MALFORMED;
        }
    }

    return OK;
}

status_t SampleTable::setSampleToChunkParams(
        off64_t data_offset, size_t data_size) {
    if (mSampleToChunkOffset >= 0) {
        return ERROR_MALFORMED;
    }

    mSampleToChunkOffset = data_offset;

    if (data_size < 8) {
        return ERROR_MALFORMED;
    }

    uint8_t header[8];
    if (mDataSource->readAt(
                data_offset, header, sizeof(header)) < (ssize_t)sizeof(header)) {
        return ERROR_IO;
    }

    if (U32_AT(header) != 0) {
        // Expected version = 0, flags = 0.
        return ERROR_MALFORMED;
    }

    mNumSampleToChunkOffsets = U32_AT(&header[4]);

    if ((data_size - 8) / 12 < mNumSampleToChunkOffsets) {
        return ERROR_MALFORMED;
    }

    if ((uint64_t)SIZE_MAX / sizeof(SampleToChunkEntry) <=
            (uint64_t)mNumSampleToChunkOffsets) {
        ALOGE("Sample-to-chunk table size too large.");
        return ERROR_OUT_OF_RANGE;
    }

    mTotalSize += (uint64_t)mNumSampleToChunkOffsets *
            sizeof(SampleToChunkEntry);
    if (mTotalSize > kMaxTotalSize) {
        ALOGE("Sample-to-chunk table size would make sample table too large.\n"
              "    Requested sample-to-chunk table size = %llu\n"
              "    Eventual sample table size >= %llu\n"
              "    Allowed sample table size = %llu\n",
              (unsigned long long)mNumSampleToChunkOffsets *
                      sizeof(SampleToChunkEntry),
              (unsigned long long)mTotalSize,
              (unsigned long long)kMaxTotalSize);
        return ERROR_OUT_OF_RANGE;
    }

    mSampleToChunkEntries =
        new (std::nothrow) SampleToChunkEntry[mNumSampleToChunkOffsets];
    if (!mSampleToChunkEntries) {
        ALOGE("Cannot allocate sample-to-chunk table with %llu entries.",
                (unsigned long long)mNumSampleToChunkOffsets);
        return ERROR_OUT_OF_RANGE;
    }

    if (mNumSampleToChunkOffsets == 0) {
        return OK;
    }

    if ((off64_t)(SIZE_MAX - 8 -
            ((mNumSampleToChunkOffsets - 1) * sizeof(SampleToChunkEntry)))
            < mSampleToChunkOffset) {
        return ERROR_MALFORMED;
    }

    for (uint32_t i = 0; i < mNumSampleToChunkOffsets; ++i) {
        uint8_t buffer[12];

        if ((off64_t)(SIZE_MAX - 8 - (i * 12)) < mSampleToChunkOffset) {
            return ERROR_MALFORMED;
        }

        if (mDataSource->readAt(
                    mSampleToChunkOffset + 8 + i * 12, buffer, sizeof(buffer))
                != (ssize_t)sizeof(buffer)) {
            return ERROR_IO;
        }
        // chunk index is 1 based in the spec.
        if (U32_AT(buffer) < 1) {
            ALOGE("b/23534160");
            return ERROR_OUT_OF_RANGE;
        }

        // We want the chunk index to be 0-based.
        mSampleToChunkEntries[i].startChunk = U32_AT(buffer) - 1;
        mSampleToChunkEntries[i].samplesPerChunk = U32_AT(&buffer[4]);
        mSampleToChunkEntries[i].chunkDesc = U32_AT(&buffer[8]);
    }

    return OK;
}

status_t SampleTable::setSampleSizeParams(
        uint32_t type, off64_t data_offset, size_t data_size) {
    if (mSampleSizeOffset >= 0) {
        return ERROR_MALFORMED;
    }

    CHECK(type == kSampleSizeType32 || type == kSampleSizeTypeCompact);

    mSampleSizeOffset = data_offset;

    if (data_size < 12) {
        return ERROR_MALFORMED;
    }

    uint8_t header[12];
    if (mDataSource->readAt(
                data_offset, header, sizeof(header)) < (ssize_t)sizeof(header)) {
        return ERROR_IO;
    }

    if (U32_AT(header) != 0) {
        // Expected version = 0, flags = 0.
        return ERROR_MALFORMED;
    }

    mDefaultSampleSize = U32_AT(&header[4]);
    mNumSampleSizes = U32_AT(&header[8]);
    if (mNumSampleSizes > (UINT32_MAX - 12) / 16) {
        ALOGE("b/23247055, mNumSampleSizes(%u)", mNumSampleSizes);
        return ERROR_MALFORMED;
    }

    if (type == kSampleSizeType32) {
        mSampleSizeFieldSize = 32;

        if (mDefaultSampleSize != 0) {
            return OK;
        }

        if (data_size < 12 + mNumSampleSizes * 4) {
            return ERROR_MALFORMED;
        }
    } else {
        if ((mDefaultSampleSize & 0xffffff00) != 0) {
            // The high 24 bits are reserved and must be 0.
            return ERROR_MALFORMED;
        }

        mSampleSizeFieldSize = mDefaultSampleSize & 0xff;
        mDefaultSampleSize = 0;

        if (mSampleSizeFieldSize != 4 && mSampleSizeFieldSize != 8
            && mSampleSizeFieldSize != 16) {
            return ERROR_MALFORMED;
        }

        if (data_size < 12 + (mNumSampleSizes * mSampleSizeFieldSize + 4) / 8) {
            return ERROR_MALFORMED;
        }
    }

    return OK;
}

status_t SampleTable::setTimeToSampleParams(
        off64_t data_offset, size_t data_size) {
    if (mHasTimeToSample || data_size < 8) {
        return ERROR_MALFORMED;
    }

    uint8_t header[8];
    if (mDataSource->readAt(
                data_offset, header, sizeof(header)) < (ssize_t)sizeof(header)) {
        return ERROR_IO;
    }

    if (U32_AT(header) != 0) {
        // Expected version = 0, flags = 0.
        return ERROR_MALFORMED;
    }

    mTimeToSampleCount = U32_AT(&header[4]);
    if ((uint64_t)mTimeToSampleCount >
        (uint64_t)UINT32_MAX / (2 * sizeof(uint32_t))) {
        // Choose this bound because
        // 1) 2 * sizeof(uint32_t) is the amount of memory needed for one
        //    time-to-sample entry in the time-to-sample table.
        // 2) mTimeToSampleCount is the number of entries of the time-to-sample
        //    table.
        // 3) We hope that the table size does not exceed UINT32_MAX.
        ALOGE("Time-to-sample table size too large.");
        return ERROR_OUT_OF_RANGE;
    }

    // Note: At this point, we know that mTimeToSampleCount * 2 will not
    // overflow because of the above condition.

    uint64_t allocSize = (uint64_t)mTimeToSampleCount * 2 * sizeof(uint32_t);
    mTotalSize += allocSize;
    if (mTotalSize > kMaxTotalSize) {
        ALOGE("Time-to-sample table size would make sample table too large.\n"
              "    Requested time-to-sample table size = %llu\n"
              "    Eventual sample table size >= %llu\n"
              "    Allowed sample table size = %llu\n",
              (unsigned long long)allocSize,
              (unsigned long long)mTotalSize,
              (unsigned long long)kMaxTotalSize);
        return ERROR_OUT_OF_RANGE;
    }

    mTimeToSample = new (std::nothrow) uint32_t[mTimeToSampleCount * 2];
    if (!mTimeToSample) {
        ALOGE("Cannot allocate time-to-sample table with %llu entries.",
                (unsigned long long)mTimeToSampleCount);
        return ERROR_OUT_OF_RANGE;
    }

    if (mDataSource->readAt(data_offset + 8, mTimeToSample,
            (size_t)allocSize) < (ssize_t)allocSize) {
        ALOGE("Incomplete data read for time-to-sample table.");
        return ERROR_IO;
    }

    for (size_t i = 0; i < mTimeToSampleCount * 2; ++i) {
        mTimeToSample[i] = ntohl(mTimeToSample[i]);
    }

    mHasTimeToSample = true;
    return OK;
}

// NOTE: per 14996-12, version 0 ctts contains unsigned values, while version 1
// contains signed values, however some software creates version 0 files that
// contain signed values, so we're always treating the values as signed,
// regardless of version.
status_t SampleTable::setCompositionTimeToSampleParams(
        off64_t data_offset, size_t data_size) {
    ALOGI("There are reordered frames present.");

    if (mCompositionTimeDeltaEntries != NULL || data_size < 8) {
        return ERROR_MALFORMED;
    }

    uint8_t header[8];
    if (mDataSource->readAt(
                data_offset, header, sizeof(header))
            < (ssize_t)sizeof(header)) {
        return ERROR_IO;
    }

    uint32_t flags = U32_AT(header);
    uint32_t version = flags >> 24;
    flags &= 0xffffff;

    if ((version != 0 && version != 1) || flags != 0) {
        // Expected version = 0 or 1, flags = 0.
        return ERROR_MALFORMED;
    }

    size_t numEntries = U32_AT(&header[4]);

    if (((SIZE_MAX / 8) - 1 < numEntries) || (data_size != (numEntries + 1) * 8)) {
        return ERROR_MALFORMED;
    }

    mNumCompositionTimeDeltaEntries = numEntries;
    uint64_t allocSize = (uint64_t)numEntries * 2 * sizeof(uint32_t);
    if (allocSize > SIZE_MAX) {
        ALOGE("Composition-time-to-sample table size too large.");
        return ERROR_OUT_OF_RANGE;
    }

    mTotalSize += allocSize;
    if (mTotalSize > kMaxTotalSize) {
        ALOGE("Composition-time-to-sample table would make sample table too large.\n"
              "    Requested composition-time-to-sample table size = %llu\n"
              "    Eventual sample table size >= %llu\n"
              "    Allowed sample table size = %llu\n",
              (unsigned long long)allocSize,
              (unsigned long long)mTotalSize,
              (unsigned long long)kMaxTotalSize);
        return ERROR_OUT_OF_RANGE;
    }

<<<<<<< HEAD
    mCompositionTimeDeltaEntries = new (std::nothrow) int32_t[2 * numEntries];
    if (!mCompositionTimeDeltaEntries)
=======
    mCompositionTimeDeltaEntries = new (std::nothrow) uint32_t[2 * numEntries];
    if (!mCompositionTimeDeltaEntries) {
        ALOGE("Cannot allocate composition-time-to-sample table with %llu "
                "entries.", (unsigned long long)numEntries);
>>>>>>> 23332cb8
        return ERROR_OUT_OF_RANGE;
    }

    if (mDataSource->readAt(data_offset + 8, mCompositionTimeDeltaEntries,
            (size_t)allocSize) < (ssize_t)allocSize) {
        delete[] mCompositionTimeDeltaEntries;
        mCompositionTimeDeltaEntries = NULL;

        return ERROR_IO;
    }

    for (size_t i = 0; i < 2 * numEntries; ++i) {
        mCompositionTimeDeltaEntries[i] = ntohl(mCompositionTimeDeltaEntries[i]);
    }

    mCompositionDeltaLookup->setEntries(
            mCompositionTimeDeltaEntries, mNumCompositionTimeDeltaEntries);

    return OK;
}

status_t SampleTable::setSyncSampleParams(off64_t data_offset, size_t data_size) {
    if (mSyncSampleOffset >= 0 || data_size < 8) {
        return ERROR_MALFORMED;
    }

    mSyncSampleOffset = data_offset;

    uint8_t header[8];
    if (mDataSource->readAt(
                data_offset, header, sizeof(header)) < (ssize_t)sizeof(header)) {
        return ERROR_IO;
    }

    if (U32_AT(header) != 0) {
        // Expected version = 0, flags = 0.
        return ERROR_MALFORMED;
    }

    mNumSyncSamples = U32_AT(&header[4]);

    if (mNumSyncSamples < 2) {
        ALOGV("Table of sync samples is empty or has only a single entry!");
    }

    uint64_t allocSize = (uint64_t)mNumSyncSamples * sizeof(uint32_t);
    if (allocSize > SIZE_MAX) {
        ALOGE("Sync sample table size too large.");
        return ERROR_OUT_OF_RANGE;
    }

    mTotalSize += allocSize;
    if (mTotalSize > kMaxTotalSize) {
        ALOGE("Sync sample table size would make sample table too large.\n"
              "    Requested sync sample table size = %llu\n"
              "    Eventual sample table size >= %llu\n"
              "    Allowed sample table size = %llu\n",
              (unsigned long long)allocSize,
              (unsigned long long)mTotalSize,
              (unsigned long long)kMaxTotalSize);
        return ERROR_OUT_OF_RANGE;
    }

    mSyncSamples = new (std::nothrow) uint32_t[mNumSyncSamples];
    if (!mSyncSamples) {
        ALOGE("Cannot allocate sync sample table with %llu entries.",
                (unsigned long long)mNumSyncSamples);
        return ERROR_OUT_OF_RANGE;
    }

    if (mDataSource->readAt(mSyncSampleOffset + 8, mSyncSamples,
            (size_t)allocSize) != (ssize_t)allocSize) {
        return ERROR_IO;
    }

    for (size_t i = 0; i < mNumSyncSamples; ++i) {
        mSyncSamples[i] = ntohl(mSyncSamples[i]) - 1;
    }

    return OK;
}

uint32_t SampleTable::countChunkOffsets() const {
    return mNumChunkOffsets;
}

uint32_t SampleTable::countSamples() const {
    return mNumSampleSizes;
}

status_t SampleTable::getMaxSampleSize(size_t *max_size) {
    Mutex::Autolock autoLock(mLock);

    *max_size = 0;

    for (uint32_t i = 0; i < mNumSampleSizes; ++i) {
        size_t sample_size;
        status_t err = getSampleSize_l(i, &sample_size);

        if (err != OK) {
            return err;
        }

        if (sample_size > *max_size) {
            *max_size = sample_size;
        }
    }

    return OK;
}

uint32_t abs_difference(uint32_t time1, uint32_t time2) {
    return time1 > time2 ? time1 - time2 : time2 - time1;
}

// static
int SampleTable::CompareIncreasingTime(const void *_a, const void *_b) {
    const SampleTimeEntry *a = (const SampleTimeEntry *)_a;
    const SampleTimeEntry *b = (const SampleTimeEntry *)_b;

    if (a->mCompositionTime < b->mCompositionTime) {
        return -1;
    } else if (a->mCompositionTime > b->mCompositionTime) {
        return 1;
    }

    return 0;
}

void SampleTable::buildSampleEntriesTable() {
    Mutex::Autolock autoLock(mLock);

    if (mSampleTimeEntries != NULL || mNumSampleSizes == 0) {
        if (mNumSampleSizes == 0) {
            ALOGE("b/23247055, mNumSampleSizes(%u)", mNumSampleSizes);
        }
        return;
    }

    mTotalSize += (uint64_t)mNumSampleSizes * sizeof(SampleTimeEntry);
    if (mTotalSize > kMaxTotalSize) {
        ALOGE("Sample entry table size would make sample table too large.\n"
              "    Requested sample entry table size = %llu\n"
              "    Eventual sample table size >= %llu\n"
              "    Allowed sample table size = %llu\n",
              (unsigned long long)mNumSampleSizes * sizeof(SampleTimeEntry),
              (unsigned long long)mTotalSize,
              (unsigned long long)kMaxTotalSize);
        return;
    }

    mSampleTimeEntries = new (std::nothrow) SampleTimeEntry[mNumSampleSizes];
    if (!mSampleTimeEntries) {
        ALOGE("Cannot allocate sample entry table with %llu entries.",
                (unsigned long long)mNumSampleSizes);
        return;
    }

    uint32_t sampleIndex = 0;
    uint32_t sampleTime = 0;

    for (uint32_t i = 0; i < mTimeToSampleCount; ++i) {
        uint32_t n = mTimeToSample[2 * i];
        uint32_t delta = mTimeToSample[2 * i + 1];

        for (uint32_t j = 0; j < n; ++j) {
            if (sampleIndex < mNumSampleSizes) {
                // Technically this should always be the case if the file
                // is well-formed, but you know... there's (gasp) malformed
                // content out there.

                mSampleTimeEntries[sampleIndex].mSampleIndex = sampleIndex;

                int32_t compTimeDelta =
                    mCompositionDeltaLookup->getCompositionTimeOffset(
                            sampleIndex);

                if ((compTimeDelta < 0 && sampleTime <
                        (compTimeDelta == INT32_MIN ?
                                INT32_MAX : uint32_t(-compTimeDelta)))
                        || (compTimeDelta > 0 &&
                                sampleTime > UINT32_MAX - compTimeDelta)) {
                    ALOGE("%u + %d would overflow, clamping",
                            sampleTime, compTimeDelta);
                    if (compTimeDelta < 0) {
                        sampleTime = 0;
                    } else {
                        sampleTime = UINT32_MAX;
                    }
                    compTimeDelta = 0;
                }

                mSampleTimeEntries[sampleIndex].mCompositionTime =
                        compTimeDelta > 0 ? sampleTime + compTimeDelta:
                                sampleTime - (-compTimeDelta);
            }

            ++sampleIndex;
            sampleTime += delta;
        }
    }

    qsort(mSampleTimeEntries, mNumSampleSizes, sizeof(SampleTimeEntry),
          CompareIncreasingTime);
}

status_t SampleTable::findSampleAtTime(
        uint64_t req_time, uint64_t scale_num, uint64_t scale_den,
        uint32_t *sample_index, uint32_t flags) {
    buildSampleEntriesTable();

    if (mSampleTimeEntries == NULL) {
        return ERROR_OUT_OF_RANGE;
    }

    uint32_t left = 0;
    uint32_t right_plus_one = mNumSampleSizes;
    while (left < right_plus_one) {
        uint32_t center = left + (right_plus_one - left) / 2;
        uint64_t centerTime =
            getSampleTime(center, scale_num, scale_den);

        if (req_time < centerTime) {
            right_plus_one = center;
        } else if (req_time > centerTime) {
            left = center + 1;
        } else {
            *sample_index = mSampleTimeEntries[center].mSampleIndex;
            return OK;
        }
    }

    uint32_t closestIndex = left;

    if (closestIndex == mNumSampleSizes) {
        if (flags == kFlagAfter) {
            return ERROR_OUT_OF_RANGE;
        }
        flags = kFlagBefore;
    } else if (closestIndex == 0) {
        if (flags == kFlagBefore) {
            // normally we should return out of range, but that is
            // treated as end-of-stream.  instead return first sample
            //
            // return ERROR_OUT_OF_RANGE;
        }
        flags = kFlagAfter;
    }

    switch (flags) {
        case kFlagBefore:
        {
            --closestIndex;
            break;
        }

        case kFlagAfter:
        {
            // nothing to do
            break;
        }

        default:
        {
            CHECK(flags == kFlagClosest);
            // pick closest based on timestamp. use abs_difference for safety
            if (abs_difference(
                    getSampleTime(closestIndex, scale_num, scale_den), req_time) >
                abs_difference(
                    req_time, getSampleTime(closestIndex - 1, scale_num, scale_den))) {
                --closestIndex;
            }
            break;
        }
    }

    *sample_index = mSampleTimeEntries[closestIndex].mSampleIndex;
    return OK;
}

status_t SampleTable::findSyncSampleNear(
        uint32_t start_sample_index, uint32_t *sample_index, uint32_t flags) {
    Mutex::Autolock autoLock(mLock);

    *sample_index = 0;

    if (mSyncSampleOffset < 0) {
        // All samples are sync-samples.
        *sample_index = start_sample_index;
        return OK;
    }

    if (mNumSyncSamples == 0) {
        *sample_index = 0;
        return OK;
    }

    uint32_t left = 0;
    uint32_t right_plus_one = mNumSyncSamples;
    while (left < right_plus_one) {
        uint32_t center = left + (right_plus_one - left) / 2;
        uint32_t x = mSyncSamples[center];

        if (start_sample_index < x) {
            right_plus_one = center;
        } else if (start_sample_index > x) {
            left = center + 1;
        } else {
            *sample_index = x;
            return OK;
        }
    }

    if (left == mNumSyncSamples) {
        if (flags == kFlagAfter) {
            ALOGE("tried to find a sync frame after the last one: %d", left);
            return ERROR_OUT_OF_RANGE;
        }
        flags = kFlagBefore;
    }
    else if (left == 0) {
        if (flags == kFlagBefore) {
            ALOGE("tried to find a sync frame before the first one: %d", left);

            // normally we should return out of range, but that is
            // treated as end-of-stream.  instead seek to first sync
            //
            // return ERROR_OUT_OF_RANGE;
        }
        flags = kFlagAfter;
    }

    // Now ssi[left - 1] <(=) start_sample_index <= ssi[left]
    switch (flags) {
        case kFlagBefore:
        {
            --left;
            break;
        }
        case kFlagAfter:
        {
            // nothing to do
            break;
        }
        default:
        {
            // this route is not used, but implement it nonetheless
            CHECK(flags == kFlagClosest);

            status_t err = mSampleIterator->seekTo(start_sample_index);
            if (err != OK) {
                return err;
            }
            uint32_t sample_time = mSampleIterator->getSampleTime();

            err = mSampleIterator->seekTo(mSyncSamples[left]);
            if (err != OK) {
                return err;
            }
            uint32_t upper_time = mSampleIterator->getSampleTime();

            err = mSampleIterator->seekTo(mSyncSamples[left - 1]);
            if (err != OK) {
                return err;
            }
            uint32_t lower_time = mSampleIterator->getSampleTime();

            // use abs_difference for safety
            if (abs_difference(upper_time, sample_time) >
                abs_difference(sample_time, lower_time)) {
                --left;
            }
            break;
        }
    }

    *sample_index = mSyncSamples[left];
    return OK;
}

status_t SampleTable::findThumbnailSample(uint32_t *sample_index) {
    Mutex::Autolock autoLock(mLock);

    if (mSyncSampleOffset < 0) {
        // All samples are sync-samples.
        *sample_index = 0;
        return OK;
    }

    uint32_t bestSampleIndex = 0;
    size_t maxSampleSize = 0;

    static const size_t kMaxNumSyncSamplesToScan = 20;

    // Consider the first kMaxNumSyncSamplesToScan sync samples and
    // pick the one with the largest (compressed) size as the thumbnail.

    size_t numSamplesToScan = mNumSyncSamples;
    if (numSamplesToScan > kMaxNumSyncSamplesToScan) {
        numSamplesToScan = kMaxNumSyncSamplesToScan;
    }

    for (size_t i = 0; i < numSamplesToScan; ++i) {
        uint32_t x = mSyncSamples[i];

        // Now x is a sample index.
        size_t sampleSize;
        status_t err = getSampleSize_l(x, &sampleSize);
        if (err != OK) {
            return err;
        }

        if (i == 0 || sampleSize > maxSampleSize) {
            bestSampleIndex = x;
            maxSampleSize = sampleSize;
        }
    }

    *sample_index = bestSampleIndex;

    return OK;
}

status_t SampleTable::getSampleSize_l(
        uint32_t sampleIndex, size_t *sampleSize) {
    return mSampleIterator->getSampleSizeDirect(
            sampleIndex, sampleSize);
}

status_t SampleTable::getMetaDataForSample(
        uint32_t sampleIndex,
        off64_t *offset,
        size_t *size,
        uint32_t *compositionTime,
        bool *isSyncSample,
        uint32_t *sampleDuration) {
    Mutex::Autolock autoLock(mLock);

    status_t err;
    if ((err = mSampleIterator->seekTo(sampleIndex)) != OK) {
        return err;
    }

    if (offset) {
        *offset = mSampleIterator->getSampleOffset();
    }

    if (size) {
        *size = mSampleIterator->getSampleSize();
    }

    if (compositionTime) {
        *compositionTime = mSampleIterator->getSampleTime();
    }

    if (isSyncSample) {
        *isSyncSample = false;
        if (mSyncSampleOffset < 0) {
            // Every sample is a sync sample.
            *isSyncSample = true;
        } else {
            size_t i = (mLastSyncSampleIndex < mNumSyncSamples)
                    && (mSyncSamples[mLastSyncSampleIndex] <= sampleIndex)
                ? mLastSyncSampleIndex : 0;

            while (i < mNumSyncSamples && mSyncSamples[i] < sampleIndex) {
                ++i;
            }

            if (i < mNumSyncSamples && mSyncSamples[i] == sampleIndex) {
                *isSyncSample = true;
            }

            mLastSyncSampleIndex = i;
        }
    }

    if (sampleDuration) {
        *sampleDuration = mSampleIterator->getSampleDuration();
    }

    return OK;
}

int32_t SampleTable::getCompositionTimeOffset(uint32_t sampleIndex) {
    return mCompositionDeltaLookup->getCompositionTimeOffset(sampleIndex);
}

}  // namespace android
<|MERGE_RESOLUTION|>--- conflicted
+++ resolved
@@ -468,7 +468,7 @@
     }
 
     mNumCompositionTimeDeltaEntries = numEntries;
-    uint64_t allocSize = (uint64_t)numEntries * 2 * sizeof(uint32_t);
+    uint64_t allocSize = (uint64_t)numEntries * 2 * sizeof(int32_t);
     if (allocSize > SIZE_MAX) {
         ALOGE("Composition-time-to-sample table size too large.");
         return ERROR_OUT_OF_RANGE;
@@ -486,15 +486,10 @@
         return ERROR_OUT_OF_RANGE;
     }
 
-<<<<<<< HEAD
     mCompositionTimeDeltaEntries = new (std::nothrow) int32_t[2 * numEntries];
-    if (!mCompositionTimeDeltaEntries)
-=======
-    mCompositionTimeDeltaEntries = new (std::nothrow) uint32_t[2 * numEntries];
     if (!mCompositionTimeDeltaEntries) {
         ALOGE("Cannot allocate composition-time-to-sample table with %llu "
                 "entries.", (unsigned long long)numEntries);
->>>>>>> 23332cb8
         return ERROR_OUT_OF_RANGE;
     }
 
