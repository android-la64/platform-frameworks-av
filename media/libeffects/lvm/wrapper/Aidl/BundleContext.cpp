/*
 * Copyright (C) 2022 The Android Open Source Project
 *
 * Licensed under the Apache License, Version 2.0 (the "License");
 * you may not use this file except in compliance with the License.
 * You may obtain a copy of the License at
 *
 *      http://www.apache.org/licenses/LICENSE-2.0
 *
 * Unless required by applicable law or agreed to in writing, software
 * distributed under the License is distributed on an "AS IS" BASIS,
 * WITHOUT WARRANTIES OR CONDITIONS OF ANY KIND, either express or implied.
 * See the License for the specific language governing permissions and
 * limitations under the License.
 */

#include <cstddef>
#define LOG_TAG "BundleContext"
#include <Utils.h>

#include "BundleContext.h"
#include "BundleTypes.h"
#include "math.h"

namespace aidl::android::hardware::audio::effect {

using aidl::android::media::audio::common::AudioDeviceDescription;
using aidl::android::media::audio::common::AudioDeviceType;

RetCode BundleContext::init() {
    std::lock_guard lg(mMutex);
    // init with pre-defined preset NORMAL
    for (std::size_t i = 0; i < lvm::MAX_NUM_BANDS; i++) {
        mBandGaindB[i] = lvm::kSoftPresets[0 /* normal */][i];
    }

    // allocate lvm instance
    LVM_ReturnStatus_en status;
    LVM_InstParams_t params = {.BufferMode = LVM_UNMANAGED_BUFFERS,
                               .MaxBlockSize = lvm::MAX_CALL_SIZE,
                               .EQNB_NumBands = lvm::MAX_NUM_BANDS,
                               .PSA_Included = LVM_PSA_ON};
    status = LVM_GetInstanceHandle(&mInstance, &params);
    GOTO_IF_LVM_ERROR(status, deinit, "LVM_GetInstanceHandleFailed");

    // set control
    LVM_ControlParams_t controlParams;
    initControlParameter(controlParams);
    status = LVM_SetControlParameters(mInstance, &controlParams);
    GOTO_IF_LVM_ERROR(status, deinit, "LVM_SetControlParametersFailed");

    /* Set the headroom parameters */
    LVM_HeadroomParams_t headroomParams;
    initHeadroomParameter(headroomParams);
    status = LVM_SetHeadroomParams(mInstance, &headroomParams);
    GOTO_IF_LVM_ERROR(status, deinit, "LVM_SetHeadroomParamsFailed");

    return RetCode::SUCCESS;

deinit:
    deInit();
    return RetCode::ERROR_EFFECT_LIB_ERROR;
}

void BundleContext::deInit() {
    std::lock_guard lg(mMutex);
    if (mInstance) {
        LVM_DelInstanceHandle(&mInstance);
        mInstance = nullptr;
    }
}

RetCode BundleContext::enable() {
    if (mEnabled) return RetCode::ERROR_ILLEGAL_PARAMETER;
    // Bass boost or Virtualizer can be temporarily disabled if playing over device speaker due to
    // their nature.
    bool tempDisabled = false;
    switch (mType) {
        case lvm::BundleEffectType::EQUALIZER:
            LOG(DEBUG) << __func__ << " enable bundle EQ";
            if (mSamplesToExitCountEq <= 0) mNumberEffectsEnabled++;
            mSamplesToExitCountEq = (mSamplesPerSecond * 0.1);
            mEffectInDrain &= ~(1 << int(lvm::BundleEffectType::EQUALIZER));
            break;
        case lvm::BundleEffectType::BASS_BOOST:
            LOG(DEBUG) << __func__ << " enable bundle BB";
            if (mSamplesToExitCountBb <= 0) mNumberEffectsEnabled++;
            mEffectInDrain &= ~(1 << int(lvm::BundleEffectType::BASS_BOOST));
            mSamplesToExitCountBb = (mSamplesPerSecond * 0.1);
            tempDisabled = mBassTempDisabled;
            break;
<<<<<<< HEAD
        default:
            // Add handling for other effects
=======
        case lvm::BundleEffectType::VIRTUALIZER:
            LOG(DEBUG) << __func__ << " enable bundle VR";
            if (mSamplesToExitCountVirt <= 0) mNumberEffectsEnabled++;
            mEffectInDrain &= ~(1 << int(lvm::BundleEffectType::VIRTUALIZER));
            mSamplesToExitCountVirt = (mSamplesPerSecond * 0.1);
            tempDisabled = mVirtualizerTempDisabled;
            break;
        case lvm::BundleEffectType::VOLUME:
            LOG(DEBUG) << __func__ << " enable bundle VOL";
            if ((mEffectInDrain & (1 << int(lvm::BundleEffectType::VOLUME))) == 0)
                mNumberEffectsEnabled++;
            mEffectInDrain &= ~(1 << int(lvm::BundleEffectType::VOLUME));
>>>>>>> 127406a4
            break;
    }
    mEnabled = true;
    return (tempDisabled ? RetCode::SUCCESS : enableOperatingMode());
}

RetCode BundleContext::enableOperatingMode() {
    LVM_ControlParams_t params;
    {
        std::lock_guard lg(mMutex);
        RETURN_VALUE_IF(LVM_SUCCESS != LVM_GetControlParameters(mInstance, &params),
                        RetCode::ERROR_EFFECT_LIB_ERROR, "failGetControlParams");
        switch (mType) {
            case lvm::BundleEffectType::EQUALIZER:
                LOG(DEBUG) << __func__ << " enable bundle EQ";
                params.EQNB_OperatingMode = LVM_EQNB_ON;
                break;
            case lvm::BundleEffectType::BASS_BOOST:
                LOG(DEBUG) << __func__ << " enable bundle BB";
                params.BE_OperatingMode = LVM_BE_ON;
                break;
<<<<<<< HEAD
            default:
                // Add handling for other effects
=======
            case lvm::BundleEffectType::VIRTUALIZER:
                LOG(DEBUG) << __func__ << " enable bundle VR";
                params.VirtualizerOperatingMode = LVM_MODE_ON;
                break;
            case lvm::BundleEffectType::VOLUME:
                LOG(DEBUG) << __func__ << " enable bundle VOL";
>>>>>>> 127406a4
                break;
        }
        RETURN_VALUE_IF(LVM_SUCCESS != LVM_SetControlParameters(mInstance, &params),
                        RetCode::ERROR_EFFECT_LIB_ERROR, "failSetControlParams");
    }
    return limitLevel();
}

RetCode BundleContext::disable() {
    if (!mEnabled) return RetCode::ERROR_ILLEGAL_PARAMETER;
    switch (mType) {
        case lvm::BundleEffectType::EQUALIZER:
            LOG(DEBUG) << __func__ << " disable bundle EQ";
            mEffectInDrain |= 1 << int(lvm::BundleEffectType::EQUALIZER);
            break;
        case lvm::BundleEffectType::BASS_BOOST:
            LOG(DEBUG) << __func__ << " disable bundle BB";
            mEffectInDrain |= 1 << int(lvm::BundleEffectType::BASS_BOOST);
            break;
<<<<<<< HEAD
        default:
            // Add handling for other effects
=======
        case lvm::BundleEffectType::VIRTUALIZER:
            LOG(DEBUG) << __func__ << " disable bundle VR";
            mEffectInDrain |= 1 << int(lvm::BundleEffectType::VIRTUALIZER);
            break;
        case lvm::BundleEffectType::VOLUME:
            LOG(DEBUG) << __func__ << " disable bundle VOL";
            mEffectInDrain |= 1 << int(lvm::BundleEffectType::VOLUME);
>>>>>>> 127406a4
            break;
    }
    mEnabled = false;
    return disableOperatingMode();
}

RetCode BundleContext::disableOperatingMode() {
    LVM_ControlParams_t params;
    {
        std::lock_guard lg(mMutex);
        RETURN_VALUE_IF(LVM_SUCCESS != LVM_GetControlParameters(mInstance, &params),
                        RetCode::ERROR_EFFECT_LIB_ERROR, "failGetControlParams");
        switch (mType) {
            case lvm::BundleEffectType::EQUALIZER:
                LOG(DEBUG) << __func__ << " disable bundle EQ";
                params.EQNB_OperatingMode = LVM_EQNB_OFF;
                break;
            case lvm::BundleEffectType::BASS_BOOST:
                LOG(DEBUG) << __func__ << " disable bundle BB";
                params.BE_OperatingMode = LVM_BE_OFF;
                break;
<<<<<<< HEAD
            default:
                // Add handling for other effects
=======
            case lvm::BundleEffectType::VIRTUALIZER:
                LOG(DEBUG) << __func__ << " disable bundle VR";
                params.VirtualizerOperatingMode = LVM_MODE_OFF;
                break;
            case lvm::BundleEffectType::VOLUME:
                LOG(DEBUG) << __func__ << " disable bundle VOL";
>>>>>>> 127406a4
                break;
        }
        RETURN_VALUE_IF(LVM_SUCCESS != LVM_SetControlParameters(mInstance, &params),
                        RetCode::ERROR_EFFECT_LIB_ERROR, "failSetControlParams");
    }
    mEnabled = false;
    return limitLevel();
}

RetCode BundleContext::limitLevel() {
    int gainCorrection = 0;
    // Count the energy contribution per band for EQ and BassBoost only if they are active.
    float energyContribution = 0;
    float energyCross = 0;
    float energyBassBoost = 0;
    float crossCorrection = 0;
    LVM_ControlParams_t params;
    {
        std::lock_guard lg(mMutex);
        RETURN_VALUE_IF(LVM_SUCCESS != LVM_GetControlParameters(mInstance, &params),
                        RetCode::ERROR_EFFECT_LIB_ERROR, " getControlParamFailed");

        bool eqEnabled = params.EQNB_OperatingMode == LVM_EQNB_ON;
        bool bbEnabled = params.BE_OperatingMode == LVM_BE_ON;

        if (eqEnabled) {
            for (int i = 0; i < lvm::MAX_NUM_BANDS; i++) {
                float bandFactor = mBandGaindB[i] / 15.0;
                float bandCoefficient = lvm::kBandEnergyCoefficient[i];
                float bandEnergy = bandFactor * bandCoefficient * bandCoefficient;
                if (bandEnergy > 0) energyContribution += bandEnergy;
            }

            // cross EQ coefficients
            float bandFactorSum = 0;
            for (int i = 0; i < lvm::MAX_NUM_BANDS - 1; i++) {
                float bandFactor1 = mBandGaindB[i] / 15.0;
                float bandFactor2 = mBandGaindB[i + 1] / 15.0;

                if (bandFactor1 > 0 && bandFactor2 > 0) {
                    float crossEnergy =
                            bandFactor1 * bandFactor2 * lvm::kBandEnergyCrossCoefficient[i];
                    bandFactorSum += bandFactor1 * bandFactor2;

                    if (crossEnergy > 0) energyCross += crossEnergy;
                }
            }
            bandFactorSum -= 1.0;
            if (bandFactorSum > 0) crossCorrection = bandFactorSum * 0.7;
        }
        // BassBoost contribution
        if (bbEnabled) {
            float boostFactor = mBassStrengthSaved / 1000.0;
            float boostCoefficient = lvm::kBassBoostEnergyCoefficient;

            energyContribution += boostFactor * boostCoefficient * boostCoefficient;

            if (eqEnabled) {
                for (int i = 0; i < lvm::MAX_NUM_BANDS; i++) {
                    float bandFactor = mBandGaindB[i] / 15.0;
                    float bandCrossCoefficient = lvm::kBassBoostEnergyCrossCoefficient[i];
                    float bandEnergy = boostFactor * bandFactor * bandCrossCoefficient;
                    if (bandEnergy > 0) energyBassBoost += bandEnergy;
                }
            }
        }

        double totalEnergyEstimation =
                sqrt(energyContribution + energyCross + energyBassBoost) - crossCorrection;
        LOG(INFO) << " TOTAL energy estimation: " << totalEnergyEstimation << " dB";

        // roundoff
        int maxLevelRound = (int)(totalEnergyEstimation + 0.99);
        if (maxLevelRound + mVolume > 0) {
            gainCorrection = maxLevelRound + mVolume;
        }

        params.VC_EffectLevel = mVolume - gainCorrection;
        if (params.VC_EffectLevel < -96) {
            params.VC_EffectLevel = -96;
        }
        LOG(INFO) << "\tVol: " << mVolume << ", GainCorrection: " << gainCorrection
                  << ", Actual vol: " << params.VC_EffectLevel;

        /* Activate the initial settings */
        RETURN_VALUE_IF(LVM_SUCCESS != LVM_SetControlParameters(mInstance, &params),
                        RetCode::ERROR_EFFECT_LIB_ERROR, " setControlParamFailed");

        if (mFirstVolume) {
            RETURN_VALUE_IF(LVM_SUCCESS != LVM_SetVolumeNoSmoothing(mInstance, &params),
                            RetCode::ERROR_EFFECT_LIB_ERROR, " setVolumeNoSmoothingFailed");
            LOG(INFO) << "\tLVM_VOLUME: Disabling Smoothing for first volume change to remove "
                         "spikes/clicks";
            mFirstVolume = false;
        }
    }

    return RetCode::SUCCESS;
}

bool BundleContext::isDeviceSupportedBassBoost(
        const aidl::android::media::audio::common::AudioDeviceDescription& device) {
    return (device == AudioDeviceDescription{AudioDeviceType::OUT_SPEAKER, ""} ||
            device == AudioDeviceDescription{AudioDeviceType::OUT_CARKIT,
                                             AudioDeviceDescription::CONNECTION_BT_SCO} ||
            device == AudioDeviceDescription{AudioDeviceType::OUT_SPEAKER,
                                             AudioDeviceDescription::CONNECTION_BT_A2DP});
}

RetCode BundleContext::setOutputDevice(
        const aidl::android::media::audio::common::AudioDeviceDescription& device) {
    mOutputDevice = device;
    if (mType == lvm::BundleEffectType::BASS_BOOST) {
        if (isDeviceSupportedBassBoost(device)) {
            // If a device doesn't support bass boost, the effect must be temporarily disabled.
            // The effect must still report its original state as this can only be changed by the
            // start/stop commands.
            if (mEnabled) {
                disableOperatingMode();
            }
            mBassTempDisabled = true;
        } else {
            // If a device supports bass boost and the effect has been temporarily disabled
            // previously then re-enable it
            if (!mEnabled) {
                enableOperatingMode();
            }
            mBassTempDisabled = false;
        }
    }
    return RetCode::SUCCESS;
}

LVM_INT16 BundleContext::LVC_ToDB_s32Tos16(LVM_INT32 Lin_fix) const {
    LVM_INT16 db_fix;
    LVM_INT16 Shift;
    LVM_INT16 SmallRemainder;
    LVM_UINT32 Remainder = (LVM_UINT32)Lin_fix;

    /* Count leading bits, 1 cycle in assembly*/
    for (Shift = 0; Shift < 32; Shift++) {
        if ((Remainder & 0x80000000U) != 0) {
            break;
        }
        Remainder = Remainder << 1;
    }

    /*
     * Based on the approximation equation (for Q11.4 format):
     *
     * dB = -96 * Shift + 16 * (8 * Remainder - 2 * Remainder^2)
     */
    db_fix = (LVM_INT16)(-96 * Shift); /* Six dB steps in Q11.4 format*/
    SmallRemainder = (LVM_INT16)((Remainder & 0x7fffffff) >> 24);
    db_fix = (LVM_INT16)(db_fix + SmallRemainder);
    SmallRemainder = (LVM_INT16)(SmallRemainder * SmallRemainder);
    db_fix = (LVM_INT16)(db_fix - (LVM_INT16)((LVM_UINT16)SmallRemainder >> 9));

    /* Correct for small offset */
    db_fix = (LVM_INT16)(db_fix - 5);

    return db_fix;
}

// TODO: replace with more generic approach, like: audio_utils_power_from_amplitude
int16_t BundleContext::VolToDb(uint32_t vol) const {
    int16_t dB;

    dB = LVC_ToDB_s32Tos16(vol << 7);
    dB = (dB + 8) >> 4;
    dB = (dB < -96) ? -96 : dB;

    return dB;
}

RetCode BundleContext::setVolumeStereo(const Parameter::VolumeStereo& volume) {
    LVM_ControlParams_t params;
    LVM_ReturnStatus_en status = LVM_SUCCESS;

    // Convert volume to dB
    int leftdB = VolToDb(volume.left);
    int rightdB = VolToDb(volume.right);
    int maxdB = std::max(leftdB, rightdB);
    int pandB = rightdB - leftdB;
    setVolumeLevel(maxdB * 100);
    LOG(DEBUG) << __func__ << " pandB: " << pandB << " maxdB " << maxdB;

    {
        std::lock_guard lg(mMutex);
        RETURN_VALUE_IF(LVM_SUCCESS != LVM_GetControlParameters(mInstance, &params),
                        RetCode::ERROR_EFFECT_LIB_ERROR, "");
        params.VC_Balance = pandB;

        RETURN_VALUE_IF(LVM_SUCCESS != LVM_SetControlParameters(mInstance, &params),
                        RetCode::ERROR_EFFECT_LIB_ERROR, "");
    }
    mVolumeStereo = volume;
    return RetCode::SUCCESS;
}

RetCode BundleContext::setEqualizerPreset(const std::size_t presetIdx) {
    if (presetIdx < 0 || presetIdx >= lvm::MAX_NUM_PRESETS) {
        return RetCode::ERROR_ILLEGAL_PARAMETER;
    }

    std::vector<Equalizer::BandLevel> bandLevels;
    bandLevels.reserve(lvm::MAX_NUM_BANDS);
    for (std::size_t i = 0; i < lvm::MAX_NUM_BANDS; i++) {
        bandLevels.emplace_back(
                Equalizer::BandLevel{static_cast<int32_t>(i), lvm::kSoftPresets[presetIdx][i]});
    }

    RetCode ret = updateControlParameter(bandLevels);
    if (RetCode::SUCCESS == ret) {
        mCurPresetIdx = presetIdx;
        LOG(INFO) << __func__ << " success with " << presetIdx;
    } else {
        LOG(ERROR) << __func__ << " failed to setPreset " << presetIdx;
    }
    return ret;
}

RetCode BundleContext::setEqualizerBandLevels(const std::vector<Equalizer::BandLevel>& bandLevels) {
    RETURN_VALUE_IF(bandLevels.size() > lvm::MAX_NUM_BANDS || bandLevels.empty(),
                    RetCode::ERROR_ILLEGAL_PARAMETER, "sizeExceedMax");
    RetCode ret = updateControlParameter(bandLevels);
    if (RetCode::SUCCESS == ret) {
        mCurPresetIdx = lvm::PRESET_CUSTOM;
        LOG(INFO) << __func__ << " succeed with " << ::android::internal::ToString(bandLevels);
    } else {
        LOG(ERROR) << __func__ << " failed with " << ::android::internal::ToString(bandLevels);
    }
    return ret;
}

std::vector<Equalizer::BandLevel> BundleContext::getEqualizerBandLevels() const {
    std::vector<Equalizer::BandLevel> bandLevels;
    bandLevels.reserve(lvm::MAX_NUM_BANDS);
    for (std::size_t i = 0; i < lvm::MAX_NUM_BANDS; i++) {
        bandLevels.emplace_back(Equalizer::BandLevel{static_cast<int32_t>(i), mBandGaindB[i]});
    }
    return bandLevels;
}

bool BundleContext::isBandLevelIndexInRange(
        const std::vector<Equalizer::BandLevel>& bandLevels) const {
    const auto [min, max] =
            std::minmax_element(bandLevels.begin(), bandLevels.end(),
                                [](const auto& a, const auto& b) { return a.index < b.index; });
    return min->index >= 0 && max->index < lvm::MAX_NUM_BANDS;
}

RetCode BundleContext::updateControlParameter(const std::vector<Equalizer::BandLevel>& bandLevels) {
    RETURN_VALUE_IF(!isBandLevelIndexInRange(bandLevels), RetCode::ERROR_ILLEGAL_PARAMETER,
                    "indexOutOfRange");

    std::array<int, lvm::MAX_NUM_BANDS> tempLevel;
    for (const auto& it : bandLevels) {
        tempLevel[it.index] = it.levelMb;
    }

    LVM_ControlParams_t params;
    {
        std::lock_guard lg(mMutex);
        RETURN_VALUE_IF(LVM_SUCCESS != LVM_GetControlParameters(mInstance, &params),
                        RetCode::ERROR_EFFECT_LIB_ERROR, " getControlParamFailed");

        for (std::size_t i = 0; i < lvm::MAX_NUM_BANDS; i++) {
            params.pEQNB_BandDefinition[i].Frequency = lvm::kPresetsFrequencies[i];
            params.pEQNB_BandDefinition[i].QFactor = lvm::kPresetsQFactors[i];
            params.pEQNB_BandDefinition[i].Gain = tempLevel[i];
        }

        RETURN_VALUE_IF(LVM_SUCCESS != LVM_SetControlParameters(mInstance, &params),
                        RetCode::ERROR_EFFECT_LIB_ERROR, " setControlParamFailed");
    }
    mBandGaindB = tempLevel;
    LOG(INFO) << __func__ << " update bandGain to " << ::android::internal::ToString(mBandGaindB);

    return RetCode::SUCCESS;
}

RetCode BundleContext::setBassBoostStrength(int strength) {
    if (strength < BassBoost::MIN_PER_MILLE_STRENGTH ||
        strength > BassBoost::MAX_PER_MILLE_STRENGTH) {
        LOG(ERROR) << __func__ << " invalid strength: " << strength;
        return RetCode::ERROR_ILLEGAL_PARAMETER;
    }

    // Update Control Parameter
    LVM_ControlParams_t params;
    {
        std::lock_guard lg(mMutex);
        RETURN_VALUE_IF(LVM_SUCCESS != LVM_GetControlParameters(mInstance, &params),
                        RetCode::ERROR_EFFECT_LIB_ERROR, " getControlParamFailed");

        params.BE_EffectLevel = (LVM_INT16)((15 * strength) / 1000);
        params.BE_CentreFreq = LVM_BE_CENTRE_90Hz;

        RETURN_VALUE_IF(LVM_SUCCESS != LVM_SetControlParameters(mInstance, &params),
                        RetCode::ERROR_EFFECT_LIB_ERROR, " setControlParamFailed");
    }
    mBassStrengthSaved = strength;
    LOG(INFO) << __func__ << " success with strength " << strength;
    return limitLevel();
}

<<<<<<< HEAD
=======
RetCode BundleContext::setVolumeLevel(int level) {
    if (level < Volume::MIN_LEVEL_DB || level > lvm::kVolumeCap.maxLevel) {
        return RetCode::ERROR_ILLEGAL_PARAMETER;
    }

    if (mMuteEnabled) {
        mLevelSaved = level / 100;
    } else {
        mVolume = level / 100;
    }
    LOG(INFO) << __func__ << " success with level " << level;
    return limitLevel();
}

int BundleContext::getVolumeLevel() const {
    return (mMuteEnabled ? mLevelSaved * 100 : mVolume * 100);
}

RetCode BundleContext::setVolumeMute(bool mute) {
    mMuteEnabled = mute;
    if (mMuteEnabled) {
        mLevelSaved = mVolume;
        mVolume = -96;
    } else {
        mVolume = mLevelSaved;
    }
    return limitLevel();
}

RetCode BundleContext::setVirtualizerStrength(int strength) {
    if (strength < Virtualizer::MIN_PER_MILLE_STRENGTH ||
        strength > Virtualizer::MAX_PER_MILLE_STRENGTH) {
        return RetCode::ERROR_ILLEGAL_PARAMETER;
    }

    // Update Control Parameter
    LVM_ControlParams_t params;
    {
        std::lock_guard lg(mMutex);
        RETURN_VALUE_IF(LVM_SUCCESS != LVM_GetControlParameters(mInstance, &params),
                        RetCode::ERROR_EFFECT_LIB_ERROR, " getControlParamFailed");

        params.CS_EffectLevel = ((strength * 32767) / 1000);

        RETURN_VALUE_IF(LVM_SUCCESS != LVM_SetControlParameters(mInstance, &params),
                        RetCode::ERROR_EFFECT_LIB_ERROR, " setControlParamFailed");
    }

    mVirtStrengthSaved = strength;
    LOG(INFO) << __func__ << " success with strength " << strength;
    return limitLevel();
}

>>>>>>> 127406a4
void BundleContext::initControlParameter(LVM_ControlParams_t& params) const {
    /* General parameters */
    params.OperatingMode = LVM_MODE_ON;
    params.SampleRate = LVM_FS_44100;
    params.SourceFormat = LVM_STEREO;
    params.SpeakerType = LVM_HEADPHONES;

    /* Concert Sound parameters */
    params.VirtualizerOperatingMode = LVM_MODE_OFF;
    params.VirtualizerType = LVM_CONCERTSOUND;
    params.VirtualizerReverbLevel = 100;
    params.CS_EffectLevel = LVM_CS_EFFECT_NONE;

    params.EQNB_OperatingMode = LVM_EQNB_OFF;
    params.EQNB_NBands = lvm::MAX_NUM_BANDS;
    params.pEQNB_BandDefinition = getDefaultEqualizerBandDefs();

    /* Volume Control parameters */
    params.VC_EffectLevel = 0;
    params.VC_Balance = 0;

    /* Treble Enhancement parameters */
    params.TE_OperatingMode = LVM_TE_OFF;
    params.TE_EffectLevel = 0;

    /* PSA Control parameters */
    params.PSA_Enable = LVM_PSA_OFF;
    params.PSA_PeakDecayRate = (LVM_PSA_DecaySpeed_en)0;

    /* Bass Enhancement parameters */
    params.BE_OperatingMode = LVM_BE_OFF;
    params.BE_EffectLevel = 0;
    params.BE_CentreFreq = LVM_BE_CENTRE_90Hz;
    params.BE_HPF = LVM_BE_HPF_ON;

    /* PSA Control parameters */
    params.PSA_Enable = LVM_PSA_OFF;
    params.PSA_PeakDecayRate = LVM_PSA_SPEED_MEDIUM;

    /* TE Control parameters */
    params.TE_OperatingMode = LVM_TE_OFF;
    params.TE_EffectLevel = 0;

    params.NrChannels = audio_channel_count_from_out_mask(AUDIO_CHANNEL_OUT_STEREO);
    params.ChMask = AUDIO_CHANNEL_OUT_STEREO;
    params.SourceFormat = LVM_STEREO;
}

void BundleContext::initHeadroomParameter(LVM_HeadroomParams_t& params) const {
    params.pHeadroomDefinition = getDefaultEqualizerHeadroomBanDefs();
    params.NHeadroomBands = 2;
    params.Headroom_OperatingMode = LVM_HEADROOM_OFF;
}

LVM_EQNB_BandDef_t *BundleContext::getDefaultEqualizerBandDefs() {
    static LVM_EQNB_BandDef_t* BandDefs = []() {
        static LVM_EQNB_BandDef_t tempDefs[lvm::MAX_NUM_BANDS];
        /* N-Band Equaliser parameters */
        for (std::size_t i = 0; i < lvm::MAX_NUM_BANDS; i++) {
            tempDefs[i].Frequency = lvm::kPresetsFrequencies[i];
            tempDefs[i].QFactor = lvm::kPresetsQFactors[i];
            tempDefs[i].Gain = lvm::kSoftPresets[0/* normal */][i];
        }
        return tempDefs;
    }();

    return BandDefs;
}

LVM_HeadroomBandDef_t *BundleContext::getDefaultEqualizerHeadroomBanDefs() {
    static LVM_HeadroomBandDef_t HeadroomBandDef[LVM_HEADROOM_MAX_NBANDS] = {
            {
                    .Limit_Low = 20,
                    .Limit_High = 4999,
                    .Headroom_Offset = 0,
            },
            {
                    .Limit_Low = 5000,
                    .Limit_High = 24000,
                    .Headroom_Offset = 0,
            },
    };
    return HeadroomBandDef;
}

IEffect::Status BundleContext::lvmProcess(float* in, float* out, int samples) {
    IEffect::Status status = {EX_NULL_POINTER, 0, 0};
    RETURN_VALUE_IF(!in, status, "nullInput");
    RETURN_VALUE_IF(!out, status, "nullOutput");
    status = {EX_ILLEGAL_STATE, 0, 0};
    int64_t inputFrameCount = getCommon().input.frameCount;
    int64_t outputFrameCount = getCommon().output.frameCount;
    RETURN_VALUE_IF(inputFrameCount != outputFrameCount, status, "FrameCountMismatch");
    int isDataAvailable = true;

    auto frameSize = getInputFrameSize();
    RETURN_VALUE_IF(0 == frameSize, status, "zeroFrameSize");

    LOG(DEBUG) << __func__ << " start processing";
    if ((mEffectProcessCalled & 1 << int(mType)) != 0) {
        const int undrainedEffects = mEffectInDrain & ~mEffectProcessCalled;
        if ((undrainedEffects & 1 << int(lvm::BundleEffectType::EQUALIZER)) != 0) {
            LOG(DEBUG) << "Draining EQUALIZER";
            mSamplesToExitCountEq = 0;
            --mNumberEffectsEnabled;
            mEffectInDrain &= ~(1 << int(lvm::BundleEffectType::EQUALIZER));
        }
        if ((undrainedEffects & 1 << int(lvm::BundleEffectType::BASS_BOOST)) != 0) {
            LOG(DEBUG) << "Draining BASS_BOOST";
            mSamplesToExitCountBb = 0;
            --mNumberEffectsEnabled;
            mEffectInDrain &= ~(1 << int(lvm::BundleEffectType::BASS_BOOST));
        }
<<<<<<< HEAD
=======
        if ((undrainedEffects & 1 << int(lvm::BundleEffectType::VIRTUALIZER)) != 0) {
            LOG(DEBUG) << "Draining VIRTUALIZER";
            mSamplesToExitCountVirt = 0;
            --mNumberEffectsEnabled;
            mEffectInDrain &= ~(1 << int(lvm::BundleEffectType::VIRTUALIZER));
        }
        if ((undrainedEffects & 1 << int(lvm::BundleEffectType::VOLUME)) != 0) {
            LOG(DEBUG) << "Draining VOLUME";
            --mNumberEffectsEnabled;
            mEffectInDrain &= ~(1 << int(lvm::BundleEffectType::VOLUME));
        }
>>>>>>> 127406a4
    }
    mEffectProcessCalled |= 1 << int(mType);
    if (!mEnabled) {
        switch (mType) {
            case lvm::BundleEffectType::EQUALIZER:
                if (mSamplesToExitCountEq > 0) {
                    mSamplesToExitCountEq -= samples;
                }
                if (mSamplesToExitCountEq <= 0) {
                    isDataAvailable = false;
                    if ((mEffectInDrain & 1 << int(lvm::BundleEffectType::EQUALIZER)) != 0) {
                        mNumberEffectsEnabled--;
                        mEffectInDrain &= ~(1 << int(lvm::BundleEffectType::EQUALIZER));
                    }
                    LOG(DEBUG) << "Effect_process() this is the last frame for EQUALIZER";
                }
                break;
            case lvm::BundleEffectType::BASS_BOOST:
                if (mSamplesToExitCountBb > 0) {
                    mSamplesToExitCountBb -= samples;
                }
                if (mSamplesToExitCountBb <= 0) {
                    isDataAvailable = false;
                    if ((mEffectInDrain & 1 << int(lvm::BundleEffectType::BASS_BOOST)) != 0) {
                        mNumberEffectsEnabled--;
                        mEffectInDrain &= ~(1 << int(lvm::BundleEffectType::BASS_BOOST));
                    }
                    LOG(DEBUG) << "Effect_process() this is the last frame for BASS_BOOST";
                }
                break;
<<<<<<< HEAD
            default:
                // Add handling for other effects
=======
            case lvm::BundleEffectType::VIRTUALIZER:
                if (mSamplesToExitCountVirt > 0) {
                    mSamplesToExitCountVirt -= samples;
                }
                if (mSamplesToExitCountVirt <= 0) {
                    isDataAvailable = false;
                    if ((mEffectInDrain & 1 << int(lvm::BundleEffectType::VIRTUALIZER)) != 0) {
                        mNumberEffectsEnabled--;
                        mEffectInDrain &= ~(1 << int(lvm::BundleEffectType::VIRTUALIZER));
                    }
                    LOG(DEBUG) << "Effect_process() this is the last frame for VIRTUALIZER";
                }
                break;
            case lvm::BundleEffectType::VOLUME:
                isDataAvailable = false;
                if ((mEffectInDrain & 1 << int(lvm::BundleEffectType::VOLUME)) != 0) {
                    mNumberEffectsEnabled--;
                    mEffectInDrain &= ~(1 << int(lvm::BundleEffectType::VOLUME));
                }
                LOG(DEBUG) << "Effect_process() LVM_VOLUME Effect is not enabled";
>>>>>>> 127406a4
                break;
        }
    }
    if (isDataAvailable) {
        mNumberEffectsCalled++;
    }
    bool accumulate = false;
    if (mNumberEffectsCalled >= mNumberEffectsEnabled) {
        // We expect the # effects called to be equal to # effects enabled in sequence (including
        // draining effects).  Warn if this is not the case due to inconsistent calls.
        ALOGW_IF(mNumberEffectsCalled > mNumberEffectsEnabled,
                 "%s Number of effects called %d is greater than number of effects enabled %d",
                 __func__, mNumberEffectsCalled, mNumberEffectsEnabled);
        mEffectProcessCalled = 0;  // reset our consistency check.
        if (!isDataAvailable) {
            LOG(DEBUG) << "Effect_process() processing last frame";
        }
        mNumberEffectsCalled = 0;
        LVM_UINT16 frames = samples * sizeof(float) / frameSize;
        float* outTmp = (accumulate ? getWorkBuffer() : out);
        /* Process the samples */
        LVM_ReturnStatus_en lvmStatus;
        {
            std::lock_guard lg(mMutex);
            lvmStatus = LVM_Process(mInstance, in, outTmp, frames, 0);
            if (lvmStatus != LVM_SUCCESS) {
                LOG(ERROR) << __func__ << lvmStatus;
                return {EX_UNSUPPORTED_OPERATION, 0, 0};
            }
            if (accumulate) {
                for (int i = 0; i < samples; i++) {
                    out[i] += outTmp[i];
                }
            }
        }
    } else {
        for (int i = 0; i < samples; i++) {
            if (accumulate) {
                out[i] += in[i];
            } else {
                out[i] = in[i];
            }
        }
    }
    LOG(DEBUG) << __func__ << " done processing";
    return {STATUS_OK, samples, samples};
}

}  // namespace aidl::android::hardware::audio::effect<|MERGE_RESOLUTION|>--- conflicted
+++ resolved
@@ -89,10 +89,6 @@
             mSamplesToExitCountBb = (mSamplesPerSecond * 0.1);
             tempDisabled = mBassTempDisabled;
             break;
-<<<<<<< HEAD
-        default:
-            // Add handling for other effects
-=======
         case lvm::BundleEffectType::VIRTUALIZER:
             LOG(DEBUG) << __func__ << " enable bundle VR";
             if (mSamplesToExitCountVirt <= 0) mNumberEffectsEnabled++;
@@ -105,7 +101,6 @@
             if ((mEffectInDrain & (1 << int(lvm::BundleEffectType::VOLUME))) == 0)
                 mNumberEffectsEnabled++;
             mEffectInDrain &= ~(1 << int(lvm::BundleEffectType::VOLUME));
->>>>>>> 127406a4
             break;
     }
     mEnabled = true;
@@ -127,17 +122,12 @@
                 LOG(DEBUG) << __func__ << " enable bundle BB";
                 params.BE_OperatingMode = LVM_BE_ON;
                 break;
-<<<<<<< HEAD
-            default:
-                // Add handling for other effects
-=======
             case lvm::BundleEffectType::VIRTUALIZER:
                 LOG(DEBUG) << __func__ << " enable bundle VR";
                 params.VirtualizerOperatingMode = LVM_MODE_ON;
                 break;
             case lvm::BundleEffectType::VOLUME:
                 LOG(DEBUG) << __func__ << " enable bundle VOL";
->>>>>>> 127406a4
                 break;
         }
         RETURN_VALUE_IF(LVM_SUCCESS != LVM_SetControlParameters(mInstance, &params),
@@ -157,10 +147,6 @@
             LOG(DEBUG) << __func__ << " disable bundle BB";
             mEffectInDrain |= 1 << int(lvm::BundleEffectType::BASS_BOOST);
             break;
-<<<<<<< HEAD
-        default:
-            // Add handling for other effects
-=======
         case lvm::BundleEffectType::VIRTUALIZER:
             LOG(DEBUG) << __func__ << " disable bundle VR";
             mEffectInDrain |= 1 << int(lvm::BundleEffectType::VIRTUALIZER);
@@ -168,7 +154,6 @@
         case lvm::BundleEffectType::VOLUME:
             LOG(DEBUG) << __func__ << " disable bundle VOL";
             mEffectInDrain |= 1 << int(lvm::BundleEffectType::VOLUME);
->>>>>>> 127406a4
             break;
     }
     mEnabled = false;
@@ -190,17 +175,12 @@
                 LOG(DEBUG) << __func__ << " disable bundle BB";
                 params.BE_OperatingMode = LVM_BE_OFF;
                 break;
-<<<<<<< HEAD
-            default:
-                // Add handling for other effects
-=======
             case lvm::BundleEffectType::VIRTUALIZER:
                 LOG(DEBUG) << __func__ << " disable bundle VR";
                 params.VirtualizerOperatingMode = LVM_MODE_OFF;
                 break;
             case lvm::BundleEffectType::VOLUME:
                 LOG(DEBUG) << __func__ << " disable bundle VOL";
->>>>>>> 127406a4
                 break;
         }
         RETURN_VALUE_IF(LVM_SUCCESS != LVM_SetControlParameters(mInstance, &params),
@@ -225,6 +205,7 @@
 
         bool eqEnabled = params.EQNB_OperatingMode == LVM_EQNB_ON;
         bool bbEnabled = params.BE_OperatingMode == LVM_BE_ON;
+        bool viEnabled = params.VirtualizerOperatingMode == LVM_MODE_ON;
 
         if (eqEnabled) {
             for (int i = 0; i < lvm::MAX_NUM_BANDS; i++) {
@@ -267,6 +248,10 @@
                 }
             }
         }
+        // Virtualizer contribution
+        if (viEnabled) {
+            energyContribution += lvm::kVirtualizerContribution * lvm::kVirtualizerContribution;
+        }
 
         double totalEnergyEstimation =
                 sqrt(energyContribution + energyCross + energyBassBoost) - crossCorrection;
@@ -310,26 +295,55 @@
                                              AudioDeviceDescription::CONNECTION_BT_A2DP});
 }
 
+bool BundleContext::isDeviceSupportedVirtualizer(
+        const aidl::android::media::audio::common::AudioDeviceDescription& device) {
+    return (device == AudioDeviceDescription{AudioDeviceType::OUT_HEADSET,
+                                             AudioDeviceDescription::CONNECTION_ANALOG} ||
+            device == AudioDeviceDescription{AudioDeviceType::OUT_HEADPHONE,
+                                             AudioDeviceDescription::CONNECTION_ANALOG} ||
+            device == AudioDeviceDescription{AudioDeviceType::OUT_HEADPHONE,
+                                             AudioDeviceDescription::CONNECTION_BT_A2DP} ||
+            device == AudioDeviceDescription{AudioDeviceType::OUT_HEADSET,
+                                             AudioDeviceDescription::CONNECTION_USB});
+}
+
 RetCode BundleContext::setOutputDevice(
         const aidl::android::media::audio::common::AudioDeviceDescription& device) {
     mOutputDevice = device;
-    if (mType == lvm::BundleEffectType::BASS_BOOST) {
-        if (isDeviceSupportedBassBoost(device)) {
-            // If a device doesn't support bass boost, the effect must be temporarily disabled.
-            // The effect must still report its original state as this can only be changed by the
-            // start/stop commands.
-            if (mEnabled) {
-                disableOperatingMode();
+    switch (mType) {
+        case lvm::BundleEffectType::BASS_BOOST:
+            if (isDeviceSupportedBassBoost(device)) {
+                // If a device doesn't support bass boost, the effect must be temporarily disabled.
+                // The effect must still report its original state as this can only be changed by
+                // the start/stop commands.
+                if (mEnabled) {
+                    disableOperatingMode();
+                }
+                mBassTempDisabled = true;
+            } else {
+                // If a device supports bass boost and the effect has been temporarily disabled
+                // previously then re-enable it
+                if (!mEnabled) {
+                    enableOperatingMode();
+                }
+                mBassTempDisabled = false;
             }
-            mBassTempDisabled = true;
-        } else {
-            // If a device supports bass boost and the effect has been temporarily disabled
-            // previously then re-enable it
-            if (!mEnabled) {
-                enableOperatingMode();
+            break;
+        case lvm::BundleEffectType::VIRTUALIZER:
+            if (isDeviceSupportedVirtualizer(device)) {
+                if (mEnabled) {
+                    disableOperatingMode();
+                }
+                mVirtualizerTempDisabled = true;
+            } else {
+                if (!mEnabled) {
+                    enableOperatingMode();
+                }
+                mVirtualizerTempDisabled = false;
             }
-            mBassTempDisabled = false;
-        }
+            break;
+        default:
+            break;
     }
     return RetCode::SUCCESS;
 }
@@ -508,8 +522,6 @@
     return limitLevel();
 }
 
-<<<<<<< HEAD
-=======
 RetCode BundleContext::setVolumeLevel(int level) {
     if (level < Volume::MIN_LEVEL_DB || level > lvm::kVolumeCap.maxLevel) {
         return RetCode::ERROR_ILLEGAL_PARAMETER;
@@ -563,7 +575,6 @@
     return limitLevel();
 }
 
->>>>>>> 127406a4
 void BundleContext::initControlParameter(LVM_ControlParams_t& params) const {
     /* General parameters */
     params.OperatingMode = LVM_MODE_ON;
@@ -677,8 +688,6 @@
             --mNumberEffectsEnabled;
             mEffectInDrain &= ~(1 << int(lvm::BundleEffectType::BASS_BOOST));
         }
-<<<<<<< HEAD
-=======
         if ((undrainedEffects & 1 << int(lvm::BundleEffectType::VIRTUALIZER)) != 0) {
             LOG(DEBUG) << "Draining VIRTUALIZER";
             mSamplesToExitCountVirt = 0;
@@ -690,7 +699,6 @@
             --mNumberEffectsEnabled;
             mEffectInDrain &= ~(1 << int(lvm::BundleEffectType::VOLUME));
         }
->>>>>>> 127406a4
     }
     mEffectProcessCalled |= 1 << int(mType);
     if (!mEnabled) {
@@ -721,10 +729,6 @@
                     LOG(DEBUG) << "Effect_process() this is the last frame for BASS_BOOST";
                 }
                 break;
-<<<<<<< HEAD
-            default:
-                // Add handling for other effects
-=======
             case lvm::BundleEffectType::VIRTUALIZER:
                 if (mSamplesToExitCountVirt > 0) {
                     mSamplesToExitCountVirt -= samples;
@@ -745,7 +749,6 @@
                     mEffectInDrain &= ~(1 << int(lvm::BundleEffectType::VOLUME));
                 }
                 LOG(DEBUG) << "Effect_process() LVM_VOLUME Effect is not enabled";
->>>>>>> 127406a4
                 break;
         }
     }
