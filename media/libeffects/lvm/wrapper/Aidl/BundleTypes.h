--- conflicted
+++ resolved
@@ -103,11 +103,6 @@
                    .implementor = "NXP Software Ltd."},
         .capability = Capability::make<Capability::bassBoost>(kBassBoostCap)};
 
-<<<<<<< HEAD
-// TODO: add descriptors for other bundle effect types here.
-static const Descriptor kVirtualizerDesc;
-static const Descriptor kVolumeDesc;
-=======
 static const Virtualizer::Capability kVirtualizerCap = {.strengthSupported = mStrengthSupported};
 
 static const std::string kVirtualizerEffectName = "Virtualizer";
@@ -142,7 +137,6 @@
                    .name = kVolumeEffectName,
                    .implementor = "NXP Software Ltd."},
         .capability = Capability::make<Capability::volume>(kVolumeCap)};
->>>>>>> 127406a4
 
 /* The following tables have been computed using the actual levels measured by the output of
  * white noise or pink noise (IEC268-1) for the EQ and BassBoost Effects. These are estimates of
