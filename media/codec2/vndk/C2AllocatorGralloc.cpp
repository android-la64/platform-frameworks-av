--- conflicted
+++ resolved
@@ -327,130 +327,12 @@
     return C2_OK;
 }
 
-<<<<<<< HEAD
-} // unnamed namespace
-
-
-native_handle_t *UnwrapNativeCodec2GrallocHandle(const C2Handle *const handle) {
-    return C2HandleGralloc::UnwrapNativeHandle(handle);
-}
-
-C2Handle *WrapNativeCodec2GrallocHandle(
-        const native_handle_t *const handle,
-        uint32_t width, uint32_t height, uint32_t format, uint64_t usage, uint32_t stride,
-        uint32_t generation, uint64_t igbp_id, uint32_t igbp_slot) {
-    return C2HandleGralloc::WrapNativeHandle(handle, width, height, format, usage, stride,
-                                             generation, igbp_id, igbp_slot);
-}
-
-uint32_t ExtractFormatFromCodec2GrallocHandle(const C2Handle *const handle) {
-    return C2HandleGralloc::getPixelFormat(handle);
-}
-
-bool MigrateNativeCodec2GrallocHandle(
-        native_handle_t *handle,
-        uint32_t generation, uint64_t igbp_id, uint32_t igbp_slot) {
-    return C2HandleGralloc::MigrateNativeHandle(handle, generation, igbp_id, igbp_slot);
-}
-
-
-class C2AllocationGralloc : public C2GraphicAllocation {
-public:
-    virtual ~C2AllocationGralloc() override;
-
-    virtual c2_status_t map(
-            C2Rect c2Rect, C2MemoryUsage usage, C2Fence *fence,
-            C2PlanarLayout *layout /* nonnull */, uint8_t **addr /* nonnull */) override;
-    virtual c2_status_t unmap(
-            uint8_t **addr /* nonnull */, C2Rect rect, C2Fence *fence /* nullable */) override;
-    virtual C2Allocator::id_t getAllocatorId() const override { return mAllocatorId; }
-    virtual const C2Handle *handle() const override { return mLockedHandle ? : mHandle; }
-    virtual bool equals(const std::shared_ptr<const C2GraphicAllocation> &other) const override;
-
-    // internal methods
-    // |handle| will be moved.
-
-    C2AllocationGralloc(
-              uint32_t width, uint32_t height,
-              uint32_t format, uint32_t layerCount,
-              uint64_t grallocUsage, uint32_t stride,
-              hidl_handle &hidlHandle,
-              const C2HandleGralloc *const handle,
-              C2Allocator::id_t allocatorId);
-    int dup() const;
-    c2_status_t status() const;
-
-private:
-    const uint32_t mWidth;
-    const uint32_t mHeight;
-    const uint32_t mFormat;
-    const uint32_t mLayerCount;
-    const uint64_t mGrallocUsage;
-    const uint32_t mStride;
-    const hidl_handle mHidlHandle;
-    const C2HandleGralloc *mHandle;
-    buffer_handle_t mBuffer;
-    const C2HandleGralloc *mLockedHandle;
-    bool mLocked;
-    C2Allocator::id_t mAllocatorId;
-    std::mutex mMappedLock;
-};
-
-C2AllocationGralloc::C2AllocationGralloc(
-          uint32_t width, uint32_t height,
-          uint32_t format, uint32_t layerCount,
-          uint64_t grallocUsage, uint32_t stride,
-          hidl_handle &hidlHandle,
-          const C2HandleGralloc *const handle,
-          C2Allocator::id_t allocatorId)
-    : C2GraphicAllocation(width, height),
-      mWidth(width),
-      mHeight(height),
-      mFormat(format),
-      mLayerCount(layerCount),
-      mGrallocUsage(grallocUsage),
-      mStride(stride),
-      mHidlHandle(std::move(hidlHandle)),
-      mHandle(handle),
-      mBuffer(nullptr),
-      mLockedHandle(nullptr),
-      mLocked(false),
-      mAllocatorId(allocatorId) {
-}
-
-C2AllocationGralloc::~C2AllocationGralloc() {
-    if (mBuffer && mLocked) {
-        // implementation ignores addresss and rect
-        uint8_t* addr[C2PlanarLayout::MAX_NUM_PLANES] = {};
-        unmap(addr, C2Rect(), nullptr);
-    }
-    if (mBuffer) {
-        status_t err = GraphicBufferMapper::get().freeBuffer(mBuffer);
-        if (err) {
-            ALOGE("failed transaction: freeBuffer");
-        }
-    }
-    if (mHandle) {
-        native_handle_delete(
-                const_cast<native_handle_t *>(reinterpret_cast<const native_handle_t *>(mHandle)));
-    }
-    if (mLockedHandle) {
-        native_handle_delete(
-                const_cast<native_handle_t *>(
-                        reinterpret_cast<const native_handle_t *>(mLockedHandle)));
-    }
-}
-
-c2_status_t C2AllocationGralloc::map(
-        C2Rect c2Rect, C2MemoryUsage usage, C2Fence *fence,
-=======
 static c2_status_t PopulatePlaneLayout(
         buffer_handle_t buffer,
         const Rect &rect,
         uint32_t format,
         uint64_t grallocUsage,
         uint32_t stride,
->>>>>>> 4087fc84
         C2PlanarLayout *layout /* nonnull */, uint8_t **addr /* nonnull */) {
     // 'NATIVE' on Android means LITTLE_ENDIAN
     constexpr C2PlaneInfo::endianness_t kEndianness = C2PlaneInfo::NATIVE;
@@ -904,6 +786,10 @@
                                              generation, igbp_id, igbp_slot);
 }
 
+uint32_t ExtractFormatFromCodec2GrallocHandle(const C2Handle *const handle) {
+    return C2HandleGralloc::getPixelFormat(handle);
+}
+
 bool MigrateNativeCodec2GrallocHandle(
         native_handle_t *handle,
         uint32_t generation, uint64_t igbp_id, uint32_t igbp_slot) {
