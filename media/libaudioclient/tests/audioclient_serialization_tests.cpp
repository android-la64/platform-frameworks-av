--- conflicted
+++ resolved
@@ -119,10 +119,7 @@
 TEST_F(SerializationTest, AudioProductStrategyBinderization) {
     for (int j = 0; j < 512; j++) {
         const std::string name{"Test APSBinderization for seed::" + std::to_string(mSeed)};
-<<<<<<< HEAD
-=======
         SCOPED_TRACE(name);
->>>>>>> 45137cc7
         std::vector<VolumeGroupAttributes> volumeGroupAttrVector;
         for (auto i = 0; i < 16; i++) {
             audio_attributes_t attributes;
@@ -140,18 +137,6 @@
 
         AudioProductStrategy apsCopy;
         p.setDataPosition(0);
-<<<<<<< HEAD
-        EXPECT_EQ(NO_ERROR, apsCopy.readFromParcel(&p)) << name;
-        EXPECT_EQ(apsCopy.getName(), name) << name;
-        EXPECT_EQ(apsCopy.getId(), psId) << name;
-        auto avec = apsCopy.getVolumeGroupAttributes();
-        EXPECT_EQ(avec.size(), volumeGroupAttrVector.size()) << name;
-        for (int i = 0; i < volumeGroupAttrVector.size(); i++) {
-            EXPECT_EQ(avec[i].getGroupId(), volumeGroupAttrVector[i].getGroupId()) << name;
-            EXPECT_EQ(avec[i].getStreamType(), volumeGroupAttrVector[i].getStreamType()) << name;
-            EXPECT_TRUE(avec[i].getAttributes() == volumeGroupAttrVector[i].getAttributes())
-                    << name;
-=======
         EXPECT_EQ(NO_ERROR, apsCopy.readFromParcel(&p));
         EXPECT_EQ(apsCopy.getName(), name);
         EXPECT_EQ(apsCopy.getId(), psId);
@@ -161,7 +146,6 @@
             EXPECT_EQ(avec[i].getGroupId(), volumeGroupAttrVector[i].getGroupId());
             EXPECT_EQ(avec[i].getStreamType(), volumeGroupAttrVector[i].getStreamType());
             EXPECT_TRUE(avec[i].getAttributes() == volumeGroupAttrVector[i].getAttributes());
->>>>>>> 45137cc7
         }
     }
 }
