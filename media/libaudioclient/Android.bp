--- conflicted
+++ resolved
@@ -364,11 +364,7 @@
         "aidl/android/media/TrackSecondaryOutputInfo.aidl",
     ],
     imports: [
-<<<<<<< HEAD
-        "android.media.audio.common.types",
-=======
         "android.media.audio.common.types-V2",
->>>>>>> 1495f5db
         "framework-permission-aidl",
     ],
     backend: {
@@ -412,11 +408,7 @@
         "aidl/android/media/SpatializerHeadTrackingMode.aidl",
     ],
     imports: [
-<<<<<<< HEAD
-        "android.media.audio.common.types",
-=======
         "android.media.audio.common.types-V2",
->>>>>>> 1495f5db
         "audioclient-types-aidl",
     ],
     backend: {
@@ -459,11 +451,7 @@
         "aidl/android/media/IAudioTrackCallback.aidl",
     ],
     imports: [
-<<<<<<< HEAD
-        "android.media.audio.common.types",
-=======
         "android.media.audio.common.types-V2",
->>>>>>> 1495f5db
         "audioclient-types-aidl",
         "av-types-aidl",
         "effect-aidl",
@@ -500,11 +488,7 @@
         "aidl/android/media/IAudioPolicyServiceClient.aidl",
     ],
     imports: [
-<<<<<<< HEAD
-        "android.media.audio.common.types",
-=======
         "android.media.audio.common.types-V2",
->>>>>>> 1495f5db
         "audioclient-types-aidl",
         "audiopolicy-types-aidl",
         "capture_state_listener-aidl",
