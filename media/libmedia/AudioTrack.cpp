/*
**
** Copyright 2007, The Android Open Source Project
**
** Licensed under the Apache License, Version 2.0 (the "License");
** you may not use this file except in compliance with the License.
** You may obtain a copy of the License at
**
**     http://www.apache.org/licenses/LICENSE-2.0
**
** Unless required by applicable law or agreed to in writing, software
** distributed under the License is distributed on an "AS IS" BASIS,
** WITHOUT WARRANTIES OR CONDITIONS OF ANY KIND, either express or implied.
** See the License for the specific language governing permissions and
** limitations under the License.
*/

//#define LOG_NDEBUG 0
#define LOG_TAG "AudioTrack"

#include <inttypes.h>
#include <math.h>
#include <sys/resource.h>

#include <audio_utils/primitives.h>
#include <binder/IPCThreadState.h>
#include <media/AudioTrack.h>
#include <utils/Log.h>
#include <private/media/AudioTrackShared.h>
#include <media/IAudioFlinger.h>
#include <media/AudioPolicyHelper.h>
#include <media/AudioResamplerPublic.h>

#define WAIT_PERIOD_MS                  10
#define WAIT_STREAM_END_TIMEOUT_SEC     120
static const int kMaxLoopCountNotifications = 32;

namespace android {
// ---------------------------------------------------------------------------

// TODO: Move to a separate .h

template <typename T>
static inline const T &min(const T &x, const T &y) {
    return x < y ? x : y;
}

template <typename T>
static inline const T &max(const T &x, const T &y) {
    return x > y ? x : y;
}

static inline nsecs_t framesToNanoseconds(ssize_t frames, uint32_t sampleRate, float speed)
{
    return ((double)frames * 1000000000) / ((double)sampleRate * speed);
}

static int64_t convertTimespecToUs(const struct timespec &tv)
{
    return tv.tv_sec * 1000000ll + tv.tv_nsec / 1000;
}

// current monotonic time in microseconds.
static int64_t getNowUs()
{
    struct timespec tv;
    (void) clock_gettime(CLOCK_MONOTONIC, &tv);
    return convertTimespecToUs(tv);
}

// FIXME: we don't use the pitch setting in the time stretcher (not working);
// instead we emulate it using our sample rate converter.
static const bool kFixPitch = true; // enable pitch fix
static inline uint32_t adjustSampleRate(uint32_t sampleRate, float pitch)
{
    return kFixPitch ? (sampleRate * pitch + 0.5) : sampleRate;
}

static inline float adjustSpeed(float speed, float pitch)
{
    return kFixPitch ? speed / max(pitch, AUDIO_TIMESTRETCH_PITCH_MIN_DELTA) : speed;
}

static inline float adjustPitch(float pitch)
{
    return kFixPitch ? AUDIO_TIMESTRETCH_PITCH_NORMAL : pitch;
}

// Must match similar computation in createTrack_l in Threads.cpp.
// TODO: Move to a common library
static size_t calculateMinFrameCount(
        uint32_t afLatencyMs, uint32_t afFrameCount, uint32_t afSampleRate,
        uint32_t sampleRate, float speed /*, uint32_t notificationsPerBufferReq*/)
{
    // Ensure that buffer depth covers at least audio hardware latency
    uint32_t minBufCount = afLatencyMs / ((1000 * afFrameCount) / afSampleRate);
    if (minBufCount < 2) {
        minBufCount = 2;
    }
#if 0
    // The notificationsPerBufferReq parameter is not yet used for non-fast tracks,
    // but keeping the code here to make it easier to add later.
    if (minBufCount < notificationsPerBufferReq) {
        minBufCount = notificationsPerBufferReq;
    }
#endif
    ALOGV("calculateMinFrameCount afLatency %u  afFrameCount %u  afSampleRate %u  "
            "sampleRate %u  speed %f  minBufCount: %u" /*"  notificationsPerBufferReq %u"*/,
            afLatencyMs, afFrameCount, afSampleRate, sampleRate, speed, minBufCount
            /*, notificationsPerBufferReq*/);
    return minBufCount * sourceFramesNeededWithTimestretch(
            sampleRate, afFrameCount, afSampleRate, speed);
}

// static
status_t AudioTrack::getMinFrameCount(
        size_t* frameCount,
        audio_stream_type_t streamType,
        uint32_t sampleRate)
{
    if (frameCount == NULL) {
        return BAD_VALUE;
    }

    // FIXME handle in server, like createTrack_l(), possible missing info:
    //          audio_io_handle_t output
    //          audio_format_t format
    //          audio_channel_mask_t channelMask
    //          audio_output_flags_t flags (FAST)
    uint32_t afSampleRate;
    status_t status;
    status = AudioSystem::getOutputSamplingRate(&afSampleRate, streamType);
    if (status != NO_ERROR) {
        ALOGE("Unable to query output sample rate for stream type %d; status %d",
                streamType, status);
        return status;
    }
    size_t afFrameCount;
    status = AudioSystem::getOutputFrameCount(&afFrameCount, streamType);
    if (status != NO_ERROR) {
        ALOGE("Unable to query output frame count for stream type %d; status %d",
                streamType, status);
        return status;
    }
    uint32_t afLatency;
    status = AudioSystem::getOutputLatency(&afLatency, streamType);
    if (status != NO_ERROR) {
        ALOGE("Unable to query output latency for stream type %d; status %d",
                streamType, status);
        return status;
    }

    // When called from createTrack, speed is 1.0f (normal speed).
    // This is rechecked again on setting playback rate (TODO: on setting sample rate, too).
    *frameCount = calculateMinFrameCount(afLatency, afFrameCount, afSampleRate, sampleRate, 1.0f
            /*, 0 notificationsPerBufferReq*/);

    // The formula above should always produce a non-zero value under normal circumstances:
    // AudioTrack.SAMPLE_RATE_HZ_MIN <= sampleRate <= AudioTrack.SAMPLE_RATE_HZ_MAX.
    // Return error in the unlikely event that it does not, as that's part of the API contract.
    if (*frameCount == 0) {
        ALOGE("AudioTrack::getMinFrameCount failed for streamType %d, sampleRate %u",
                streamType, sampleRate);
        return BAD_VALUE;
    }
    ALOGV("getMinFrameCount=%zu: afFrameCount=%zu, afSampleRate=%u, afLatency=%u",
            *frameCount, afFrameCount, afSampleRate, afLatency);
    return NO_ERROR;
}

// ---------------------------------------------------------------------------

AudioTrack::AudioTrack()
    : mStatus(NO_INIT),
      mState(STATE_STOPPED),
      mPreviousPriority(ANDROID_PRIORITY_NORMAL),
      mPreviousSchedulingGroup(SP_DEFAULT),
      mPausedPosition(0),
      mSelectedDeviceId(AUDIO_PORT_HANDLE_NONE)
{
    mAttributes.content_type = AUDIO_CONTENT_TYPE_UNKNOWN;
    mAttributes.usage = AUDIO_USAGE_UNKNOWN;
    mAttributes.flags = 0x0;
    strcpy(mAttributes.tags, "");
}

AudioTrack::AudioTrack(
        audio_stream_type_t streamType,
        uint32_t sampleRate,
        audio_format_t format,
        audio_channel_mask_t channelMask,
        size_t frameCount,
        audio_output_flags_t flags,
        callback_t cbf,
        void* user,
        int32_t notificationFrames,
        audio_session_t sessionId,
        transfer_type transferType,
        const audio_offload_info_t *offloadInfo,
        int uid,
        pid_t pid,
        const audio_attributes_t* pAttributes,
        bool doNotReconnect,
        float maxRequiredSpeed)
    : mStatus(NO_INIT),
      mState(STATE_STOPPED),
      mPreviousPriority(ANDROID_PRIORITY_NORMAL),
      mPreviousSchedulingGroup(SP_DEFAULT),
      mPausedPosition(0),
      mSelectedDeviceId(AUDIO_PORT_HANDLE_NONE)
{
    mStatus = set(streamType, sampleRate, format, channelMask,
            frameCount, flags, cbf, user, notificationFrames,
            0 /*sharedBuffer*/, false /*threadCanCallJava*/, sessionId, transferType,
            offloadInfo, uid, pid, pAttributes, doNotReconnect, maxRequiredSpeed);
}

AudioTrack::AudioTrack(
        audio_stream_type_t streamType,
        uint32_t sampleRate,
        audio_format_t format,
        audio_channel_mask_t channelMask,
        const sp<IMemory>& sharedBuffer,
        audio_output_flags_t flags,
        callback_t cbf,
        void* user,
        int32_t notificationFrames,
        audio_session_t sessionId,
        transfer_type transferType,
        const audio_offload_info_t *offloadInfo,
        int uid,
        pid_t pid,
        const audio_attributes_t* pAttributes,
        bool doNotReconnect,
        float maxRequiredSpeed)
    : mStatus(NO_INIT),
      mState(STATE_STOPPED),
      mPreviousPriority(ANDROID_PRIORITY_NORMAL),
      mPreviousSchedulingGroup(SP_DEFAULT),
      mPausedPosition(0),
      mSelectedDeviceId(AUDIO_PORT_HANDLE_NONE)
{
    mStatus = set(streamType, sampleRate, format, channelMask,
            0 /*frameCount*/, flags, cbf, user, notificationFrames,
            sharedBuffer, false /*threadCanCallJava*/, sessionId, transferType, offloadInfo,
            uid, pid, pAttributes, doNotReconnect, maxRequiredSpeed);
}

AudioTrack::~AudioTrack()
{
    if (mStatus == NO_ERROR) {
        // Make sure that callback function exits in the case where
        // it is looping on buffer full condition in obtainBuffer().
        // Otherwise the callback thread will never exit.
        stop();
        if (mAudioTrackThread != 0) {
            mProxy->interrupt();
            mAudioTrackThread->requestExit();   // see comment in AudioTrack.h
            mAudioTrackThread->requestExitAndWait();
            mAudioTrackThread.clear();
        }
        // No lock here: worst case we remove a NULL callback which will be a nop
        if (mDeviceCallback != 0 && mOutput != AUDIO_IO_HANDLE_NONE) {
            AudioSystem::removeAudioDeviceCallback(mDeviceCallback, mOutput);
        }
        IInterface::asBinder(mAudioTrack)->unlinkToDeath(mDeathNotifier, this);
        mAudioTrack.clear();
        mCblkMemory.clear();
        mSharedBuffer.clear();
        IPCThreadState::self()->flushCommands();
        ALOGV("~AudioTrack, releasing session id %d from %d on behalf of %d",
                mSessionId, IPCThreadState::self()->getCallingPid(), mClientPid);
        AudioSystem::releaseAudioSessionId(mSessionId, mClientPid);
    }
}

status_t AudioTrack::set(
        audio_stream_type_t streamType,
        uint32_t sampleRate,
        audio_format_t format,
        audio_channel_mask_t channelMask,
        size_t frameCount,
        audio_output_flags_t flags,
        callback_t cbf,
        void* user,
        int32_t notificationFrames,
        const sp<IMemory>& sharedBuffer,
        bool threadCanCallJava,
        audio_session_t sessionId,
        transfer_type transferType,
        const audio_offload_info_t *offloadInfo,
        int uid,
        pid_t pid,
        const audio_attributes_t* pAttributes,
        bool doNotReconnect,
        float maxRequiredSpeed)
{
    ALOGV("set(): streamType %d, sampleRate %u, format %#x, channelMask %#x, frameCount %zu, "
          "flags #%x, notificationFrames %d, sessionId %d, transferType %d, uid %d, pid %d",
          streamType, sampleRate, format, channelMask, frameCount, flags, notificationFrames,
          sessionId, transferType, uid, pid);

    mThreadCanCallJava = threadCanCallJava;

    switch (transferType) {
    case TRANSFER_DEFAULT:
        if (sharedBuffer != 0) {
            transferType = TRANSFER_SHARED;
        } else if (cbf == NULL || threadCanCallJava) {
            transferType = TRANSFER_SYNC;
        } else {
            transferType = TRANSFER_CALLBACK;
        }
        break;
    case TRANSFER_CALLBACK:
        if (cbf == NULL || sharedBuffer != 0) {
            ALOGE("Transfer type TRANSFER_CALLBACK but cbf == NULL || sharedBuffer != 0");
            return BAD_VALUE;
        }
        break;
    case TRANSFER_OBTAIN:
    case TRANSFER_SYNC:
        if (sharedBuffer != 0) {
            ALOGE("Transfer type TRANSFER_OBTAIN but sharedBuffer != 0");
            return BAD_VALUE;
        }
        break;
    case TRANSFER_SHARED:
        if (sharedBuffer == 0) {
            ALOGE("Transfer type TRANSFER_SHARED but sharedBuffer == 0");
            return BAD_VALUE;
        }
        break;
    default:
        ALOGE("Invalid transfer type %d", transferType);
        return BAD_VALUE;
    }
    mSharedBuffer = sharedBuffer;
    mTransfer = transferType;
    mDoNotReconnect = doNotReconnect;

    ALOGV_IF(sharedBuffer != 0, "sharedBuffer: %p, size: %zu", sharedBuffer->pointer(),
            sharedBuffer->size());

    ALOGV("set() streamType %d frameCount %zu flags %04x", streamType, frameCount, flags);

    // invariant that mAudioTrack != 0 is true only after set() returns successfully
    if (mAudioTrack != 0) {
        ALOGE("Track already in use");
        return INVALID_OPERATION;
    }

    // handle default values first.
    if (streamType == AUDIO_STREAM_DEFAULT) {
        streamType = AUDIO_STREAM_MUSIC;
    }
    if (pAttributes == NULL) {
        if (uint32_t(streamType) >= AUDIO_STREAM_PUBLIC_CNT) {
            ALOGE("Invalid stream type %d", streamType);
            return BAD_VALUE;
        }
        mStreamType = streamType;

    } else {
        // stream type shouldn't be looked at, this track has audio attributes
        memcpy(&mAttributes, pAttributes, sizeof(audio_attributes_t));
        ALOGV("Building AudioTrack with attributes: usage=%d content=%d flags=0x%x tags=[%s]",
                mAttributes.usage, mAttributes.content_type, mAttributes.flags, mAttributes.tags);
        mStreamType = AUDIO_STREAM_DEFAULT;
        if ((mAttributes.flags & AUDIO_FLAG_HW_AV_SYNC) != 0) {
            flags = (audio_output_flags_t)(flags | AUDIO_OUTPUT_FLAG_HW_AV_SYNC);
        }
        if ((mAttributes.flags & AUDIO_FLAG_LOW_LATENCY) != 0) {
            flags = (audio_output_flags_t) (flags | AUDIO_OUTPUT_FLAG_FAST);
        }
    }

    // these below should probably come from the audioFlinger too...
    if (format == AUDIO_FORMAT_DEFAULT) {
        format = AUDIO_FORMAT_PCM_16_BIT;
    } else if (format == AUDIO_FORMAT_IEC61937) { // HDMI pass-through?
        mAttributes.flags |= AUDIO_OUTPUT_FLAG_IEC958_NONAUDIO;
    }

    // validate parameters
    if (!audio_is_valid_format(format)) {
        ALOGE("Invalid format %#x", format);
        return BAD_VALUE;
    }
    mFormat = format;

    if (!audio_is_output_channel(channelMask)) {
        ALOGE("Invalid channel mask %#x", channelMask);
        return BAD_VALUE;
    }
    mChannelMask = channelMask;
    uint32_t channelCount = audio_channel_count_from_out_mask(channelMask);
    mChannelCount = channelCount;

    // force direct flag if format is not linear PCM
    // or offload was requested
    if ((flags & AUDIO_OUTPUT_FLAG_COMPRESS_OFFLOAD)
            || !audio_is_linear_pcm(format)) {
        ALOGV( (flags & AUDIO_OUTPUT_FLAG_COMPRESS_OFFLOAD)
                    ? "Offload request, forcing to Direct Output"
                    : "Not linear PCM, forcing to Direct Output");
        flags = (audio_output_flags_t)
                // FIXME why can't we allow direct AND fast?
                ((flags | AUDIO_OUTPUT_FLAG_DIRECT) & ~AUDIO_OUTPUT_FLAG_FAST);
    }

    // force direct flag if HW A/V sync requested
    if ((flags & AUDIO_OUTPUT_FLAG_HW_AV_SYNC) != 0) {
        flags = (audio_output_flags_t)(flags | AUDIO_OUTPUT_FLAG_DIRECT);
    }

    if (flags & AUDIO_OUTPUT_FLAG_DIRECT) {
        if (audio_has_proportional_frames(format)) {
            mFrameSize = channelCount * audio_bytes_per_sample(format);
        } else {
            mFrameSize = sizeof(uint8_t);
        }
    } else {
        ALOG_ASSERT(audio_has_proportional_frames(format));
        mFrameSize = channelCount * audio_bytes_per_sample(format);
        // createTrack will return an error if PCM format is not supported by server,
        // so no need to check for specific PCM formats here
    }

    // sampling rate must be specified for direct outputs
    if (sampleRate == 0 && (flags & AUDIO_OUTPUT_FLAG_DIRECT) != 0) {
        return BAD_VALUE;
    }
    mSampleRate = sampleRate;
    mOriginalSampleRate = sampleRate;
    mPlaybackRate = AUDIO_PLAYBACK_RATE_DEFAULT;
    // 1.0 <= mMaxRequiredSpeed <= AUDIO_TIMESTRETCH_SPEED_MAX
    mMaxRequiredSpeed = min(max(maxRequiredSpeed, 1.0f), AUDIO_TIMESTRETCH_SPEED_MAX);

    // Make copy of input parameter offloadInfo so that in the future:
    //  (a) createTrack_l doesn't need it as an input parameter
    //  (b) we can support re-creation of offloaded tracks
    if (offloadInfo != NULL) {
        mOffloadInfoCopy = *offloadInfo;
        mOffloadInfo = &mOffloadInfoCopy;
    } else {
        mOffloadInfo = NULL;
    }

    mVolume[AUDIO_INTERLEAVE_LEFT] = 1.0f;
    mVolume[AUDIO_INTERLEAVE_RIGHT] = 1.0f;
    mSendLevel = 0.0f;
    // mFrameCount is initialized in createTrack_l
    mReqFrameCount = frameCount;
    if (notificationFrames >= 0) {
        mNotificationFramesReq = notificationFrames;
        mNotificationsPerBufferReq = 0;
    } else {
        if (!(flags & AUDIO_OUTPUT_FLAG_FAST)) {
            ALOGE("notificationFrames=%d not permitted for non-fast track",
                    notificationFrames);
            return BAD_VALUE;
        }
        if (frameCount > 0) {
            ALOGE("notificationFrames=%d not permitted with non-zero frameCount=%zu",
                    notificationFrames, frameCount);
            return BAD_VALUE;
        }
        mNotificationFramesReq = 0;
        const uint32_t minNotificationsPerBuffer = 1;
        const uint32_t maxNotificationsPerBuffer = 8;
        mNotificationsPerBufferReq = min(maxNotificationsPerBuffer,
                max((uint32_t) -notificationFrames, minNotificationsPerBuffer));
        ALOGW_IF(mNotificationsPerBufferReq != (uint32_t) -notificationFrames,
                "notificationFrames=%d clamped to the range -%u to -%u",
                notificationFrames, minNotificationsPerBuffer, maxNotificationsPerBuffer);
    }
    mNotificationFramesAct = 0;
    if (sessionId == AUDIO_SESSION_ALLOCATE) {
        mSessionId = (audio_session_t) AudioSystem::newAudioUniqueId(AUDIO_UNIQUE_ID_USE_SESSION);
    } else {
        mSessionId = sessionId;
    }
    int callingpid = IPCThreadState::self()->getCallingPid();
    int mypid = getpid();
    if (uid == -1 || (callingpid != mypid)) {
        mClientUid = IPCThreadState::self()->getCallingUid();
    } else {
        mClientUid = uid;
    }
    if (pid == -1 || (callingpid != mypid)) {
        mClientPid = callingpid;
    } else {
        mClientPid = pid;
    }
    mAuxEffectId = 0;
    mOrigFlags = mFlags = flags;
    mCbf = cbf;

    if (cbf != NULL) {
        mAudioTrackThread = new AudioTrackThread(*this, threadCanCallJava);
        mAudioTrackThread->run("AudioTrack", ANDROID_PRIORITY_AUDIO, 0 /*stack*/);
        // thread begins in paused state, and will not reference us until start()
    }

    // create the IAudioTrack
    status_t status = createTrack_l();

    if (status != NO_ERROR) {
        if (mAudioTrackThread != 0) {
            mAudioTrackThread->requestExit();   // see comment in AudioTrack.h
            mAudioTrackThread->requestExitAndWait();
            mAudioTrackThread.clear();
        }
        return status;
    }

    mStatus = NO_ERROR;
    mUserData = user;
    mLoopCount = 0;
    mLoopStart = 0;
    mLoopEnd = 0;
    mLoopCountNotified = 0;
    mMarkerPosition = 0;
    mMarkerReached = false;
    mNewPosition = 0;
    mUpdatePeriod = 0;
    mPosition = 0;
    mReleased = 0;
    mStartUs = 0;
    AudioSystem::acquireAudioSessionId(mSessionId, mClientPid);
    mSequence = 1;
    mObservedSequence = mSequence;
    mInUnderrun = false;
    mPreviousTimestampValid = false;
    mTimestampStartupGlitchReported = false;
    mRetrogradeMotionReported = false;
    mPreviousLocation = ExtendedTimestamp::LOCATION_INVALID;
    mUnderrunCountOffset = 0;
    mFramesWritten = 0;
    mFramesWrittenServerOffset = 0;

    return NO_ERROR;
}

// -------------------------------------------------------------------------

status_t AudioTrack::start()
{
    AutoMutex lock(mLock);

    if (mState == STATE_ACTIVE) {
        return INVALID_OPERATION;
    }

    mInUnderrun = true;

    State previousState = mState;
    if (previousState == STATE_PAUSED_STOPPING) {
        mState = STATE_STOPPING;
    } else {
        mState = STATE_ACTIVE;
    }
    (void) updateAndGetPosition_l();
    if (previousState == STATE_STOPPED || previousState == STATE_FLUSHED) {
        // reset current position as seen by client to 0
        mPosition = 0;
        mPreviousTimestampValid = false;
        mTimestampStartupGlitchReported = false;
        mRetrogradeMotionReported = false;
        mPreviousLocation = ExtendedTimestamp::LOCATION_INVALID;

        // read last server side position change via timestamp.
        ExtendedTimestamp ets;
        if (mProxy->getTimestamp(&ets) == OK &&
                ets.mTimeNs[ExtendedTimestamp::LOCATION_SERVER] > 0) {
            // Server side has consumed something, but is it finished consuming?
            // It is possible since flush and stop are asynchronous that the server
            // is still active at this point.
            ALOGV("start: server read:%lld  cumulative flushed:%lld  client written:%lld",
                    (long long)(mFramesWrittenServerOffset
                            + ets.mPosition[ExtendedTimestamp::LOCATION_SERVER]),
                    (long long)ets.mFlushed,
                    (long long)mFramesWritten);
            mFramesWrittenServerOffset = -ets.mPosition[ExtendedTimestamp::LOCATION_SERVER];
        }
        mFramesWritten = 0;
        mProxy->clearTimestamp(); // need new server push for valid timestamp
        mMarkerReached = false;

        // For offloaded tracks, we don't know if the hardware counters are really zero here,
        // since the flush is asynchronous and stop may not fully drain.
        // We save the time when the track is started to later verify whether
        // the counters are realistic (i.e. start from zero after this time).
        mStartUs = getNowUs();

        // force refresh of remaining frames by processAudioBuffer() as last
        // write before stop could be partial.
        mRefreshRemaining = true;
    }
    mNewPosition = mPosition + mUpdatePeriod;
    int32_t flags = android_atomic_and(~CBLK_DISABLED, &mCblk->mFlags);

    status_t status = NO_ERROR;
    if (!(flags & CBLK_INVALID)) {
        status = mAudioTrack->start();
        if (status == DEAD_OBJECT) {
            flags |= CBLK_INVALID;
        }
    }
    if (flags & CBLK_INVALID) {
        status = restoreTrack_l("start");
    }

    // resume or pause the callback thread as needed.
    sp<AudioTrackThread> t = mAudioTrackThread;
    if (status == NO_ERROR) {
        if (t != 0) {
            if (previousState == STATE_STOPPING) {
                mProxy->interrupt();
            } else {
                t->resume();
            }
        } else {
            mPreviousPriority = getpriority(PRIO_PROCESS, 0);
            get_sched_policy(0, &mPreviousSchedulingGroup);
            androidSetThreadPriority(0, ANDROID_PRIORITY_AUDIO);
        }
    } else {
        ALOGE("start() status %d", status);
        mState = previousState;
        if (t != 0) {
            if (previousState != STATE_STOPPING) {
                t->pause();
            }
        } else {
            setpriority(PRIO_PROCESS, 0, mPreviousPriority);
            set_sched_policy(0, mPreviousSchedulingGroup);
        }
    }

    return status;
}

void AudioTrack::stop()
{
    AutoMutex lock(mLock);
    if (mState != STATE_ACTIVE && mState != STATE_PAUSED) {
        return;
    }

    if (isOffloaded_l()) {
        mState = STATE_STOPPING;
    } else {
        mState = STATE_STOPPED;
        mReleased = 0;
    }

    mProxy->interrupt();
    mAudioTrack->stop();

    // Note: legacy handling - stop does not clear playback marker
    // and periodic update counter, but flush does for streaming tracks.

    if (mSharedBuffer != 0) {
        // clear buffer position and loop count.
        mStaticProxy->setBufferPositionAndLoop(0 /* position */,
                0 /* loopStart */, 0 /* loopEnd */, 0 /* loopCount */);
    }

    sp<AudioTrackThread> t = mAudioTrackThread;
    if (t != 0) {
        if (!isOffloaded_l()) {
            t->pause();
        }
    } else {
        setpriority(PRIO_PROCESS, 0, mPreviousPriority);
        set_sched_policy(0, mPreviousSchedulingGroup);
    }
}

bool AudioTrack::stopped() const
{
    AutoMutex lock(mLock);
    return mState != STATE_ACTIVE;
}

void AudioTrack::flush()
{
    if (mSharedBuffer != 0) {
        return;
    }
    AutoMutex lock(mLock);
    if (mState == STATE_ACTIVE || mState == STATE_FLUSHED) {
        return;
    }
    flush_l();
}

void AudioTrack::flush_l()
{
    ALOG_ASSERT(mState != STATE_ACTIVE);

    // clear playback marker and periodic update counter
    mMarkerPosition = 0;
    mMarkerReached = false;
    mUpdatePeriod = 0;
    mRefreshRemaining = true;

    mState = STATE_FLUSHED;
    mReleased = 0;
    if (isOffloaded_l()) {
        mProxy->interrupt();
    }
    mProxy->flush();
    mAudioTrack->flush();
}

void AudioTrack::pause()
{
    AutoMutex lock(mLock);
    if (mState == STATE_ACTIVE) {
        mState = STATE_PAUSED;
    } else if (mState == STATE_STOPPING) {
        mState = STATE_PAUSED_STOPPING;
    } else {
        return;
    }
    mProxy->interrupt();
    mAudioTrack->pause();

    if (isOffloaded_l()) {
        if (mOutput != AUDIO_IO_HANDLE_NONE) {
            // An offload output can be re-used between two audio tracks having
            // the same configuration. A timestamp query for a paused track
            // while the other is running would return an incorrect time.
            // To fix this, cache the playback position on a pause() and return
            // this time when requested until the track is resumed.

            // OffloadThread sends HAL pause in its threadLoop. Time saved
            // here can be slightly off.

            // TODO: check return code for getRenderPosition.

            uint32_t halFrames;
            AudioSystem::getRenderPosition(mOutput, &halFrames, &mPausedPosition);
            ALOGV("AudioTrack::pause for offload, cache current position %u", mPausedPosition);
        }
    }
}

status_t AudioTrack::setVolume(float left, float right)
{
    // This duplicates a test by AudioTrack JNI, but that is not the only caller
    if (isnanf(left) || left < GAIN_FLOAT_ZERO || left > GAIN_FLOAT_UNITY ||
            isnanf(right) || right < GAIN_FLOAT_ZERO || right > GAIN_FLOAT_UNITY) {
        return BAD_VALUE;
    }

    AutoMutex lock(mLock);
    mVolume[AUDIO_INTERLEAVE_LEFT] = left;
    mVolume[AUDIO_INTERLEAVE_RIGHT] = right;

    mProxy->setVolumeLR(gain_minifloat_pack(gain_from_float(left), gain_from_float(right)));

    if (isOffloaded_l()) {
        mAudioTrack->signal();
    }
    return NO_ERROR;
}

status_t AudioTrack::setVolume(float volume)
{
    return setVolume(volume, volume);
}

status_t AudioTrack::setAuxEffectSendLevel(float level)
{
    // This duplicates a test by AudioTrack JNI, but that is not the only caller
    if (isnanf(level) || level < GAIN_FLOAT_ZERO || level > GAIN_FLOAT_UNITY) {
        return BAD_VALUE;
    }

    AutoMutex lock(mLock);
    mSendLevel = level;
    mProxy->setSendLevel(level);

    return NO_ERROR;
}

void AudioTrack::getAuxEffectSendLevel(float* level) const
{
    if (level != NULL) {
        *level = mSendLevel;
    }
}

status_t AudioTrack::setSampleRate(uint32_t rate)
{
    AutoMutex lock(mLock);
    if (rate == mSampleRate) {
        return NO_ERROR;
    }
    if (isOffloadedOrDirect_l() || (mFlags & AUDIO_OUTPUT_FLAG_FAST)) {
        return INVALID_OPERATION;
    }
    if (mOutput == AUDIO_IO_HANDLE_NONE) {
        return NO_INIT;
    }
    // NOTE: it is theoretically possible, but highly unlikely, that a device change
    // could mean a previously allowed sampling rate is no longer allowed.
    uint32_t afSamplingRate;
    if (AudioSystem::getSamplingRate(mOutput, &afSamplingRate) != NO_ERROR) {
        return NO_INIT;
    }
    // pitch is emulated by adjusting speed and sampleRate
    const uint32_t effectiveSampleRate = adjustSampleRate(rate, mPlaybackRate.mPitch);
    if (rate == 0 || effectiveSampleRate > afSamplingRate * AUDIO_RESAMPLER_DOWN_RATIO_MAX) {
        return BAD_VALUE;
    }
    // TODO: Should we also check if the buffer size is compatible?

    mSampleRate = rate;
    mProxy->setSampleRate(effectiveSampleRate);

    return NO_ERROR;
}

uint32_t AudioTrack::getSampleRate() const
{
    AutoMutex lock(mLock);

    // sample rate can be updated during playback by the offloaded decoder so we need to
    // query the HAL and update if needed.
// FIXME use Proxy return channel to update the rate from server and avoid polling here
    if (isOffloadedOrDirect_l()) {
        if (mOutput != AUDIO_IO_HANDLE_NONE) {
            uint32_t sampleRate = 0;
            status_t status = AudioSystem::getSamplingRate(mOutput, &sampleRate);
            if (status == NO_ERROR) {
                mSampleRate = sampleRate;
            }
        }
    }
    return mSampleRate;
}

uint32_t AudioTrack::getOriginalSampleRate() const
{
    return mOriginalSampleRate;
}

status_t AudioTrack::setPlaybackRate(const AudioPlaybackRate &playbackRate)
{
    AutoMutex lock(mLock);
    if (isAudioPlaybackRateEqual(playbackRate, mPlaybackRate)) {
        return NO_ERROR;
    }
    if (isOffloadedOrDirect_l()) {
        return INVALID_OPERATION;
    }
    if (mFlags & AUDIO_OUTPUT_FLAG_FAST) {
        return INVALID_OPERATION;
    }

    ALOGV("setPlaybackRate (input): mSampleRate:%u  mSpeed:%f  mPitch:%f",
            mSampleRate, playbackRate.mSpeed, playbackRate.mPitch);
    // pitch is emulated by adjusting speed and sampleRate
    const uint32_t effectiveRate = adjustSampleRate(mSampleRate, playbackRate.mPitch);
    const float effectiveSpeed = adjustSpeed(playbackRate.mSpeed, playbackRate.mPitch);
    const float effectivePitch = adjustPitch(playbackRate.mPitch);
    AudioPlaybackRate playbackRateTemp = playbackRate;
    playbackRateTemp.mSpeed = effectiveSpeed;
    playbackRateTemp.mPitch = effectivePitch;

    ALOGV("setPlaybackRate (effective): mSampleRate:%u  mSpeed:%f  mPitch:%f",
            effectiveRate, effectiveSpeed, effectivePitch);

    if (!isAudioPlaybackRateValid(playbackRateTemp)) {
        ALOGV("setPlaybackRate(%f, %f) failed (effective rate out of bounds)",
                playbackRate.mSpeed, playbackRate.mPitch);
        return BAD_VALUE;
    }
    // Check if the buffer size is compatible.
    if (!isSampleRateSpeedAllowed_l(effectiveRate, effectiveSpeed)) {
        ALOGV("setPlaybackRate(%f, %f) failed (buffer size)",
                playbackRate.mSpeed, playbackRate.mPitch);
        return BAD_VALUE;
    }

    // Check resampler ratios are within bounds
    if ((uint64_t)effectiveRate > (uint64_t)mSampleRate * (uint64_t)AUDIO_RESAMPLER_DOWN_RATIO_MAX) {
        ALOGV("setPlaybackRate(%f, %f) failed. Resample rate exceeds max accepted value",
                playbackRate.mSpeed, playbackRate.mPitch);
        return BAD_VALUE;
    }

    if ((uint64_t)effectiveRate * (uint64_t)AUDIO_RESAMPLER_UP_RATIO_MAX < (uint64_t)mSampleRate) {
        ALOGV("setPlaybackRate(%f, %f) failed. Resample rate below min accepted value",
                        playbackRate.mSpeed, playbackRate.mPitch);
        return BAD_VALUE;
    }
    mPlaybackRate = playbackRate;
    //set effective rates
    mProxy->setPlaybackRate(playbackRateTemp);
    mProxy->setSampleRate(effectiveRate); // FIXME: not quite "atomic" with setPlaybackRate
    return NO_ERROR;
}

const AudioPlaybackRate& AudioTrack::getPlaybackRate() const
{
    AutoMutex lock(mLock);
    return mPlaybackRate;
}

ssize_t AudioTrack::getBufferSizeInFrames()
{
    AutoMutex lock(mLock);
    if (mOutput == AUDIO_IO_HANDLE_NONE || mProxy.get() == 0) {
        return NO_INIT;
    }
    return (ssize_t) mProxy->getBufferSizeInFrames();
}

status_t AudioTrack::getBufferDurationInUs(int64_t *duration)
{
    if (duration == nullptr) {
        return BAD_VALUE;
    }
    AutoMutex lock(mLock);
    if (mOutput == AUDIO_IO_HANDLE_NONE || mProxy.get() == 0) {
        return NO_INIT;
    }
    ssize_t bufferSizeInFrames = (ssize_t) mProxy->getBufferSizeInFrames();
    if (bufferSizeInFrames < 0) {
        return (status_t)bufferSizeInFrames;
    }
    *duration = (int64_t)((double)bufferSizeInFrames * 1000000
            / ((double)mSampleRate * mPlaybackRate.mSpeed));
    return NO_ERROR;
}

ssize_t AudioTrack::setBufferSizeInFrames(size_t bufferSizeInFrames)
{
    AutoMutex lock(mLock);
    if (mOutput == AUDIO_IO_HANDLE_NONE || mProxy.get() == 0) {
        return NO_INIT;
    }
    // Reject if timed track or compressed audio.
    if (!audio_is_linear_pcm(mFormat)) {
        return INVALID_OPERATION;
    }
    return (ssize_t) mProxy->setBufferSizeInFrames((uint32_t) bufferSizeInFrames);
}

status_t AudioTrack::setLoop(uint32_t loopStart, uint32_t loopEnd, int loopCount)
{
    if (mSharedBuffer == 0 || isOffloadedOrDirect()) {
        return INVALID_OPERATION;
    }

    if (loopCount == 0) {
        ;
    } else if (loopCount >= -1 && loopStart < loopEnd && loopEnd <= mFrameCount &&
            loopEnd - loopStart >= MIN_LOOP) {
        ;
    } else {
        return BAD_VALUE;
    }

    AutoMutex lock(mLock);
    // See setPosition() regarding setting parameters such as loop points or position while active
    if (mState == STATE_ACTIVE) {
        return INVALID_OPERATION;
    }
    setLoop_l(loopStart, loopEnd, loopCount);
    return NO_ERROR;
}

void AudioTrack::setLoop_l(uint32_t loopStart, uint32_t loopEnd, int loopCount)
{
    // We do not update the periodic notification point.
    // mNewPosition = updateAndGetPosition_l() + mUpdatePeriod;
    mLoopCount = loopCount;
    mLoopEnd = loopEnd;
    mLoopStart = loopStart;
    mLoopCountNotified = loopCount;
    mStaticProxy->setLoop(loopStart, loopEnd, loopCount);

    // Waking the AudioTrackThread is not needed as this cannot be called when active.
}

status_t AudioTrack::setMarkerPosition(uint32_t marker)
{
    // The only purpose of setting marker position is to get a callback
    if (mCbf == NULL || isOffloadedOrDirect()) {
        return INVALID_OPERATION;
    }

    AutoMutex lock(mLock);
    mMarkerPosition = marker;
    mMarkerReached = false;

    sp<AudioTrackThread> t = mAudioTrackThread;
    if (t != 0) {
        t->wake();
    }
    return NO_ERROR;
}

status_t AudioTrack::getMarkerPosition(uint32_t *marker) const
{
    if (isOffloadedOrDirect()) {
        return INVALID_OPERATION;
    }
    if (marker == NULL) {
        return BAD_VALUE;
    }

    AutoMutex lock(mLock);
    mMarkerPosition.getValue(marker);

    return NO_ERROR;
}

status_t AudioTrack::setPositionUpdatePeriod(uint32_t updatePeriod)
{
    // The only purpose of setting position update period is to get a callback
    if (mCbf == NULL || isOffloadedOrDirect()) {
        return INVALID_OPERATION;
    }

    AutoMutex lock(mLock);
    mNewPosition = updateAndGetPosition_l() + updatePeriod;
    mUpdatePeriod = updatePeriod;

    sp<AudioTrackThread> t = mAudioTrackThread;
    if (t != 0) {
        t->wake();
    }
    return NO_ERROR;
}

status_t AudioTrack::getPositionUpdatePeriod(uint32_t *updatePeriod) const
{
    if (isOffloadedOrDirect()) {
        return INVALID_OPERATION;
    }
    if (updatePeriod == NULL) {
        return BAD_VALUE;
    }

    AutoMutex lock(mLock);
    *updatePeriod = mUpdatePeriod;

    return NO_ERROR;
}

status_t AudioTrack::setPosition(uint32_t position)
{
    if (mSharedBuffer == 0 || isOffloadedOrDirect()) {
        return INVALID_OPERATION;
    }
    if (position > mFrameCount) {
        return BAD_VALUE;
    }

    AutoMutex lock(mLock);
    // Currently we require that the player is inactive before setting parameters such as position
    // or loop points.  Otherwise, there could be a race condition: the application could read the
    // current position, compute a new position or loop parameters, and then set that position or
    // loop parameters but it would do the "wrong" thing since the position has continued to advance
    // in the mean time.  If we ever provide a sequencer in server, we could allow a way for the app
    // to specify how it wants to handle such scenarios.
    if (mState == STATE_ACTIVE) {
        return INVALID_OPERATION;
    }
    // After setting the position, use full update period before notification.
    mNewPosition = updateAndGetPosition_l() + mUpdatePeriod;
    mStaticProxy->setBufferPosition(position);

    // Waking the AudioTrackThread is not needed as this cannot be called when active.
    return NO_ERROR;
}

status_t AudioTrack::getPosition(uint32_t *position)
{
    if (position == NULL) {
        return BAD_VALUE;
    }

    AutoMutex lock(mLock);
    // FIXME: offloaded and direct tracks call into the HAL for render positions
    // for compressed/synced data; however, we use proxy position for pure linear pcm data
    // as we do not know the capability of the HAL for pcm position support and standby.
    // There may be some latency differences between the HAL position and the proxy position.
    if (isOffloadedOrDirect_l() && !isPurePcmData_l()) {
        uint32_t dspFrames = 0;

        if (isOffloaded_l() && ((mState == STATE_PAUSED) || (mState == STATE_PAUSED_STOPPING))) {
            ALOGV("getPosition called in paused state, return cached position %u", mPausedPosition);
            *position = mPausedPosition;
            return NO_ERROR;
        }

        if (mOutput != AUDIO_IO_HANDLE_NONE) {
            uint32_t halFrames; // actually unused
            (void) AudioSystem::getRenderPosition(mOutput, &halFrames, &dspFrames);
            // FIXME: on getRenderPosition() error, we return OK with frame position 0.
        }
        // FIXME: dspFrames may not be zero in (mState == STATE_STOPPED || mState == STATE_FLUSHED)
        // due to hardware latency. We leave this behavior for now.
        *position = dspFrames;
    } else {
        if (mCblk->mFlags & CBLK_INVALID) {
            (void) restoreTrack_l("getPosition");
            // FIXME: for compatibility with the Java API we ignore the restoreTrack_l()
            // error here (e.g. DEAD_OBJECT) and return OK with the last recorded server position.
        }

        // IAudioTrack::stop() isn't synchronous; we don't know when presentation completes
        *position = (mState == STATE_STOPPED || mState == STATE_FLUSHED) ?
                0 : updateAndGetPosition_l().value();
    }
    return NO_ERROR;
}

status_t AudioTrack::getBufferPosition(uint32_t *position)
{
    if (mSharedBuffer == 0) {
        return INVALID_OPERATION;
    }
    if (position == NULL) {
        return BAD_VALUE;
    }

    AutoMutex lock(mLock);
    *position = mStaticProxy->getBufferPosition();
    return NO_ERROR;
}

status_t AudioTrack::reload()
{
    if (mSharedBuffer == 0 || isOffloadedOrDirect()) {
        return INVALID_OPERATION;
    }

    AutoMutex lock(mLock);
    // See setPosition() regarding setting parameters such as loop points or position while active
    if (mState == STATE_ACTIVE) {
        return INVALID_OPERATION;
    }
    mNewPosition = mUpdatePeriod;
    (void) updateAndGetPosition_l();
    mPosition = 0;
    mPreviousTimestampValid = false;
#if 0
    // The documentation is not clear on the behavior of reload() and the restoration
    // of loop count. Historically we have not restored loop count, start, end,
    // but it makes sense if one desires to repeat playing a particular sound.
    if (mLoopCount != 0) {
        mLoopCountNotified = mLoopCount;
        mStaticProxy->setLoop(mLoopStart, mLoopEnd, mLoopCount);
    }
#endif
    mStaticProxy->setBufferPosition(0);
    return NO_ERROR;
}

audio_io_handle_t AudioTrack::getOutput() const
{
    AutoMutex lock(mLock);
    return mOutput;
}

status_t AudioTrack::setOutputDevice(audio_port_handle_t deviceId) {
    AutoMutex lock(mLock);
    if (mSelectedDeviceId != deviceId) {
        mSelectedDeviceId = deviceId;
        android_atomic_or(CBLK_INVALID, &mCblk->mFlags);
    }
    return NO_ERROR;
}

audio_port_handle_t AudioTrack::getOutputDevice() {
    AutoMutex lock(mLock);
    return mSelectedDeviceId;
}

audio_port_handle_t AudioTrack::getRoutedDeviceId() {
    AutoMutex lock(mLock);
    if (mOutput == AUDIO_IO_HANDLE_NONE) {
        return AUDIO_PORT_HANDLE_NONE;
    }
    return AudioSystem::getDeviceIdForIo(mOutput);
}

status_t AudioTrack::attachAuxEffect(int effectId)
{
    AutoMutex lock(mLock);
    status_t status = mAudioTrack->attachAuxEffect(effectId);
    if (status == NO_ERROR) {
        mAuxEffectId = effectId;
    }
    return status;
}

audio_stream_type_t AudioTrack::streamType() const
{
    if (mStreamType == AUDIO_STREAM_DEFAULT) {
        return audio_attributes_to_stream_type(&mAttributes);
    }
    return mStreamType;
}

// -------------------------------------------------------------------------

// must be called with mLock held
status_t AudioTrack::createTrack_l()
{
    const sp<IAudioFlinger>& audioFlinger = AudioSystem::get_audio_flinger();
    if (audioFlinger == 0) {
        ALOGE("Could not get audioflinger");
        return NO_INIT;
    }

    if (mDeviceCallback != 0 && mOutput != AUDIO_IO_HANDLE_NONE) {
        AudioSystem::removeAudioDeviceCallback(mDeviceCallback, mOutput);
    }
    audio_io_handle_t output;
    audio_stream_type_t streamType = mStreamType;
    audio_attributes_t *attr = (mStreamType == AUDIO_STREAM_DEFAULT) ? &mAttributes : NULL;

    // mFlags (not mOrigFlags) is modified depending on whether fast request is accepted.
    // After fast request is denied, we will request again if IAudioTrack is re-created.

    status_t status;
    status = AudioSystem::getOutputForAttr(attr, &output,
                                           mSessionId, &streamType, mClientUid,
                                           mSampleRate, mFormat, mChannelMask,
                                           mFlags, mSelectedDeviceId, mOffloadInfo);

    if (status != NO_ERROR || output == AUDIO_IO_HANDLE_NONE) {
        ALOGE("Could not get audio output for session %d, stream type %d, usage %d, sample rate %u, format %#x,"
              " channel mask %#x, flags %#x",
              mSessionId, streamType, mAttributes.usage, mSampleRate, mFormat, mChannelMask, mFlags);
        return BAD_VALUE;
    }
    {
    // Now that we have a reference to an I/O handle and have not yet handed it off to AudioFlinger,
    // we must release it ourselves if anything goes wrong.

    // Not all of these values are needed under all conditions, but it is easier to get them all
    status = AudioSystem::getLatency(output, &mAfLatency);
    if (status != NO_ERROR) {
        ALOGE("getLatency(%d) failed status %d", output, status);
        goto release;
    }
    ALOGV("createTrack_l() output %d afLatency %u", output, mAfLatency);

    status = AudioSystem::getFrameCount(output, &mAfFrameCount);
    if (status != NO_ERROR) {
        ALOGE("getFrameCount(output=%d) status %d", output, status);
        goto release;
    }

    // TODO consider making this a member variable if there are other uses for it later
    size_t afFrameCountHAL;
    status = AudioSystem::getFrameCountHAL(output, &afFrameCountHAL);
    if (status != NO_ERROR) {
        ALOGE("getFrameCountHAL(output=%d) status %d", output, status);
        goto release;
    }
    ALOG_ASSERT(afFrameCountHAL > 0);

    status = AudioSystem::getSamplingRate(output, &mAfSampleRate);
    if (status != NO_ERROR) {
        ALOGE("getSamplingRate(output=%d) status %d", output, status);
        goto release;
    }
    if (mSampleRate == 0) {
        mSampleRate = mAfSampleRate;
        mOriginalSampleRate = mAfSampleRate;
    }

    // Client can only express a preference for FAST.  Server will perform additional tests.
    if (mFlags & AUDIO_OUTPUT_FLAG_FAST) {
        bool useCaseAllowed =
            // either of these use cases:
            // use case 1: shared buffer
            (mSharedBuffer != 0) ||
            // use case 2: callback transfer mode
            (mTransfer == TRANSFER_CALLBACK) ||
            // use case 3: obtain/release mode
            (mTransfer == TRANSFER_OBTAIN) ||
            // use case 4: synchronous write
            ((mTransfer == TRANSFER_SYNC) && mThreadCanCallJava);
        // sample rates must also match
        bool fastAllowed = useCaseAllowed && (mSampleRate == mAfSampleRate);
        if (!fastAllowed) {
            ALOGW("AUDIO_OUTPUT_FLAG_FAST denied by client; transfer %d, "
                "track %u Hz, output %u Hz",
                mTransfer, mSampleRate, mAfSampleRate);
            mFlags = (audio_output_flags_t) (mFlags & ~AUDIO_OUTPUT_FLAG_FAST);
        }
    }

    mNotificationFramesAct = mNotificationFramesReq;

    size_t frameCount = mReqFrameCount;
    if (!audio_has_proportional_frames(mFormat)) {

        if (mSharedBuffer != 0) {
            // Same comment as below about ignoring frameCount parameter for set()
            frameCount = mSharedBuffer->size();
        } else if (frameCount == 0) {
            frameCount = mAfFrameCount;
        }
        if (mNotificationFramesAct != frameCount) {
            mNotificationFramesAct = frameCount;
        }
    } else if (mSharedBuffer != 0) {
        // FIXME: Ensure client side memory buffers need
        // not have additional alignment beyond sample
        // (e.g. 16 bit stereo accessed as 32 bit frame).
        size_t alignment = audio_bytes_per_sample(mFormat);
        if (alignment & 1) {
            // for AUDIO_FORMAT_PCM_24_BIT_PACKED (not exposed through Java).
            alignment = 1;
        }
        if (mChannelCount > 1) {
            // More than 2 channels does not require stronger alignment than stereo
            alignment <<= 1;
        }
        if (((uintptr_t)mSharedBuffer->pointer() & (alignment - 1)) != 0) {
            ALOGE("Invalid buffer alignment: address %p, channel count %u",
                    mSharedBuffer->pointer(), mChannelCount);
            status = BAD_VALUE;
            goto release;
        }

        // When initializing a shared buffer AudioTrack via constructors,
        // there's no frameCount parameter.
        // But when initializing a shared buffer AudioTrack via set(),
        // there _is_ a frameCount parameter.  We silently ignore it.
        frameCount = mSharedBuffer->size() / mFrameSize;
    } else {
        size_t minFrameCount = 0;
        // For fast tracks the frame count calculations and checks are mostly done by server,
        // but we try to respect the application's request for notifications per buffer.
        if (mFlags & AUDIO_OUTPUT_FLAG_FAST) {
            if (mNotificationsPerBufferReq > 0) {
                // Avoid possible arithmetic overflow during multiplication.
                // mNotificationsPerBuffer is clamped to a small integer earlier, so it is unlikely.
                if (mNotificationsPerBufferReq > SIZE_MAX / afFrameCountHAL) {
                    ALOGE("Requested notificationPerBuffer=%u ignored for HAL frameCount=%zu",
                            mNotificationsPerBufferReq, afFrameCountHAL);
                } else {
                    minFrameCount = afFrameCountHAL * mNotificationsPerBufferReq;
                }
            }
        } else {
            // for normal tracks precompute the frame count based on speed.
            const float speed = !isPurePcmData_l() || isOffloadedOrDirect_l() ? 1.0f :
                            max(mMaxRequiredSpeed, mPlaybackRate.mSpeed);
            minFrameCount = calculateMinFrameCount(
                    mAfLatency, mAfFrameCount, mAfSampleRate, mSampleRate,
                    speed /*, 0 mNotificationsPerBufferReq*/);
        }
        if (frameCount < minFrameCount) {
            frameCount = minFrameCount;
        }
    }

    IAudioFlinger::track_flags_t trackFlags = IAudioFlinger::TRACK_DEFAULT;

    pid_t tid = -1;
    if (mFlags & AUDIO_OUTPUT_FLAG_FAST) {
        trackFlags |= IAudioFlinger::TRACK_FAST;
        if (mAudioTrackThread != 0 && !mThreadCanCallJava) {
            tid = mAudioTrackThread->getTid();
        }
    }

    if (mFlags & AUDIO_OUTPUT_FLAG_COMPRESS_OFFLOAD) {
        trackFlags |= IAudioFlinger::TRACK_OFFLOAD;
    }

    if (mFlags & AUDIO_OUTPUT_FLAG_DIRECT) {
        trackFlags |= IAudioFlinger::TRACK_DIRECT;
    }

    size_t temp = frameCount;   // temp may be replaced by a revised value of frameCount,
                                // but we will still need the original value also
    audio_session_t originalSessionId = mSessionId;
    sp<IAudioTrack> track = audioFlinger->createTrack(streamType,
                                                      mSampleRate,
                                                      mFormat,
                                                      mChannelMask,
                                                      &temp,
                                                      &trackFlags,
                                                      mSharedBuffer,
                                                      output,
                                                      mClientPid,
                                                      tid,
                                                      &mSessionId,
                                                      mClientUid,
                                                      &status);
    ALOGE_IF(originalSessionId != AUDIO_SESSION_ALLOCATE && mSessionId != originalSessionId,
            "session ID changed from %d to %d", originalSessionId, mSessionId);

    if (status != NO_ERROR) {
        ALOGE("AudioFlinger could not create track, status: %d", status);
        goto release;
    }
    ALOG_ASSERT(track != 0);

    // AudioFlinger now owns the reference to the I/O handle,
    // so we are no longer responsible for releasing it.

    // FIXME compare to AudioRecord
    sp<IMemory> iMem = track->getCblk();
    if (iMem == 0) {
        ALOGE("Could not get control block");
        return NO_INIT;
    }
    void *iMemPointer = iMem->pointer();
    if (iMemPointer == NULL) {
        ALOGE("Could not get control block pointer");
        return NO_INIT;
    }
    // invariant that mAudioTrack != 0 is true only after set() returns successfully
    if (mAudioTrack != 0) {
        IInterface::asBinder(mAudioTrack)->unlinkToDeath(mDeathNotifier, this);
        mDeathNotifier.clear();
    }
    mAudioTrack = track;
    mCblkMemory = iMem;
    IPCThreadState::self()->flushCommands();

    audio_track_cblk_t* cblk = static_cast<audio_track_cblk_t*>(iMemPointer);
    mCblk = cblk;
    // note that temp is the (possibly revised) value of frameCount
    if (temp < frameCount || (frameCount == 0 && temp == 0)) {
        // In current design, AudioTrack client checks and ensures frame count validity before
        // passing it to AudioFlinger so AudioFlinger should not return a different value except
        // for fast track as it uses a special method of assigning frame count.
        ALOGW("Requested frameCount %zu but received frameCount %zu", frameCount, temp);
    }
    frameCount = temp;

    mAwaitBoost = false;
    if (mFlags & AUDIO_OUTPUT_FLAG_FAST) {
        if (trackFlags & IAudioFlinger::TRACK_FAST) {
            ALOGV("AUDIO_OUTPUT_FLAG_FAST successful; frameCount %zu", frameCount);
            if (!mThreadCanCallJava) {
                mAwaitBoost = true;
            }
        } else {
            ALOGW("AUDIO_OUTPUT_FLAG_FAST denied by server; frameCount %zu", frameCount);
            mFlags = (audio_output_flags_t) (mFlags & ~AUDIO_OUTPUT_FLAG_FAST);
        }
    }

    // Make sure that application is notified with sufficient margin before underrun.
    // The client can divide the AudioTrack buffer into sub-buffers,
    // and expresses its desire to server as the notification frame count.
    if (mSharedBuffer == 0 && audio_is_linear_pcm(mFormat)) {
        size_t maxNotificationFrames;
        if (trackFlags & IAudioFlinger::TRACK_FAST) {
            // notify every HAL buffer, regardless of the size of the track buffer
            maxNotificationFrames = afFrameCountHAL;
        } else {
            // For normal tracks, use at least double-buffering if no sample rate conversion,
            // or at least triple-buffering if there is sample rate conversion
            const int nBuffering = mOriginalSampleRate == mAfSampleRate ? 2 : 3;
            maxNotificationFrames = frameCount / nBuffering;
        }
        if (mNotificationFramesAct == 0 || mNotificationFramesAct > maxNotificationFrames) {
            if (mNotificationFramesAct == 0) {
                ALOGD("Client defaulted notificationFrames to %zu for frameCount %zu",
                    maxNotificationFrames, frameCount);
            } else {
                ALOGW("Client adjusted notificationFrames from %u to %zu for frameCount %zu",
                    mNotificationFramesAct, maxNotificationFrames, frameCount);
            }
            mNotificationFramesAct = (uint32_t) maxNotificationFrames;
        }
    }

    // We retain a copy of the I/O handle, but don't own the reference
    mOutput = output;
    mRefreshRemaining = true;

    // Starting address of buffers in shared memory.  If there is a shared buffer, buffers
    // is the value of pointer() for the shared buffer, otherwise buffers points
    // immediately after the control block.  This address is for the mapping within client
    // address space.  AudioFlinger::TrackBase::mBuffer is for the server address space.
    void* buffers;
    if (mSharedBuffer == 0) {
        buffers = cblk + 1;
    } else {
        buffers = mSharedBuffer->pointer();
        if (buffers == NULL) {
            ALOGE("Could not get buffer pointer");
            return NO_INIT;
        }
    }

    mAudioTrack->attachAuxEffect(mAuxEffectId);
    // FIXME doesn't take into account speed or future sample rate changes (until restoreTrack)
    // FIXME don't believe this lie
    mLatency = mAfLatency + (1000*frameCount) / mSampleRate;

    mFrameCount = frameCount;
    // If IAudioTrack is re-created, don't let the requested frameCount
    // decrease.  This can confuse clients that cache frameCount().
    if (frameCount > mReqFrameCount) {
        mReqFrameCount = frameCount;
    }

    // reset server position to 0 as we have new cblk.
    mServer = 0;

    // update proxy
    if (mSharedBuffer == 0) {
        mStaticProxy.clear();
        mProxy = new AudioTrackClientProxy(cblk, buffers, frameCount, mFrameSize);
    } else {
        mStaticProxy = new StaticAudioTrackClientProxy(cblk, buffers, frameCount, mFrameSize);
        mProxy = mStaticProxy;
    }

    mProxy->setVolumeLR(gain_minifloat_pack(
            gain_from_float(mVolume[AUDIO_INTERLEAVE_LEFT]),
            gain_from_float(mVolume[AUDIO_INTERLEAVE_RIGHT])));

    mProxy->setSendLevel(mSendLevel);
    const uint32_t effectiveSampleRate = adjustSampleRate(mSampleRate, mPlaybackRate.mPitch);
    const float effectiveSpeed = adjustSpeed(mPlaybackRate.mSpeed, mPlaybackRate.mPitch);
    const float effectivePitch = adjustPitch(mPlaybackRate.mPitch);
    mProxy->setSampleRate(effectiveSampleRate);

    AudioPlaybackRate playbackRateTemp = mPlaybackRate;
    playbackRateTemp.mSpeed = effectiveSpeed;
    playbackRateTemp.mPitch = effectivePitch;
    mProxy->setPlaybackRate(playbackRateTemp);
    mProxy->setMinimum(mNotificationFramesAct);

    mDeathNotifier = new DeathNotifier(this);
    IInterface::asBinder(mAudioTrack)->linkToDeath(mDeathNotifier, this);

    if (mDeviceCallback != 0) {
        AudioSystem::addAudioDeviceCallback(mDeviceCallback, mOutput);
    }

    return NO_ERROR;
    }

release:
    AudioSystem::releaseOutput(output, streamType, mSessionId);
    if (status == NO_ERROR) {
        status = NO_INIT;
    }
    return status;
}

status_t AudioTrack::obtainBuffer(Buffer* audioBuffer, int32_t waitCount, size_t *nonContig)
{
    if (audioBuffer == NULL) {
        if (nonContig != NULL) {
            *nonContig = 0;
        }
        return BAD_VALUE;
    }
    if (mTransfer != TRANSFER_OBTAIN) {
        audioBuffer->frameCount = 0;
        audioBuffer->size = 0;
        audioBuffer->raw = NULL;
        if (nonContig != NULL) {
            *nonContig = 0;
        }
        return INVALID_OPERATION;
    }

    const struct timespec *requested;
    struct timespec timeout;
    if (waitCount == -1) {
        requested = &ClientProxy::kForever;
    } else if (waitCount == 0) {
        requested = &ClientProxy::kNonBlocking;
    } else if (waitCount > 0) {
        long long ms = WAIT_PERIOD_MS * (long long) waitCount;
        timeout.tv_sec = ms / 1000;
        timeout.tv_nsec = (int) (ms % 1000) * 1000000;
        requested = &timeout;
    } else {
        ALOGE("%s invalid waitCount %d", __func__, waitCount);
        requested = NULL;
    }
    return obtainBuffer(audioBuffer, requested, NULL /*elapsed*/, nonContig);
}

status_t AudioTrack::obtainBuffer(Buffer* audioBuffer, const struct timespec *requested,
        struct timespec *elapsed, size_t *nonContig)
{
    // previous and new IAudioTrack sequence numbers are used to detect track re-creation
    uint32_t oldSequence = 0;
    uint32_t newSequence;

    Proxy::Buffer buffer;
    status_t status = NO_ERROR;

    static const int32_t kMaxTries = 5;
    int32_t tryCounter = kMaxTries;

    do {
        // obtainBuffer() is called with mutex unlocked, so keep extra references to these fields to
        // keep them from going away if another thread re-creates the track during obtainBuffer()
        sp<AudioTrackClientProxy> proxy;
        sp<IMemory> iMem;

        {   // start of lock scope
            AutoMutex lock(mLock);

            newSequence = mSequence;
            // did previous obtainBuffer() fail due to media server death or voluntary invalidation?
            if (status == DEAD_OBJECT) {
                // re-create track, unless someone else has already done so
                if (newSequence == oldSequence) {
                    status = restoreTrack_l("obtainBuffer");
                    if (status != NO_ERROR) {
                        buffer.mFrameCount = 0;
                        buffer.mRaw = NULL;
                        buffer.mNonContig = 0;
                        break;
                    }
                }
            }
            oldSequence = newSequence;

            if (status == NOT_ENOUGH_DATA) {
                restartIfDisabled();
            }

            // Keep the extra references
            proxy = mProxy;
            iMem = mCblkMemory;

            if (mState == STATE_STOPPING) {
                status = -EINTR;
                buffer.mFrameCount = 0;
                buffer.mRaw = NULL;
                buffer.mNonContig = 0;
                break;
            }

            // Non-blocking if track is stopped or paused
            if (mState != STATE_ACTIVE) {
                requested = &ClientProxy::kNonBlocking;
            }

        }   // end of lock scope

        buffer.mFrameCount = audioBuffer->frameCount;
        // FIXME starts the requested timeout and elapsed over from scratch
        status = proxy->obtainBuffer(&buffer, requested, elapsed);
    } while (((status == DEAD_OBJECT) || (status == NOT_ENOUGH_DATA)) && (tryCounter-- > 0));

    audioBuffer->frameCount = buffer.mFrameCount;
    audioBuffer->size = buffer.mFrameCount * mFrameSize;
    audioBuffer->raw = buffer.mRaw;
    if (nonContig != NULL) {
        *nonContig = buffer.mNonContig;
    }
    return status;
}

void AudioTrack::releaseBuffer(const Buffer* audioBuffer)
{
    // FIXME add error checking on mode, by adding an internal version
    if (mTransfer == TRANSFER_SHARED) {
        return;
    }

    size_t stepCount = audioBuffer->size / mFrameSize;
    if (stepCount == 0) {
        return;
    }

    Proxy::Buffer buffer;
    buffer.mFrameCount = stepCount;
    buffer.mRaw = audioBuffer->raw;

    AutoMutex lock(mLock);
    mReleased += stepCount;
    mInUnderrun = false;
    mProxy->releaseBuffer(&buffer);

    // restart track if it was disabled by audioflinger due to previous underrun
    restartIfDisabled();
}

void AudioTrack::restartIfDisabled()
{
    int32_t flags = android_atomic_and(~CBLK_DISABLED, &mCblk->mFlags);
    if ((mState == STATE_ACTIVE) && (flags & CBLK_DISABLED)) {
        ALOGW("releaseBuffer() track %p disabled due to previous underrun, restarting", this);
        // FIXME ignoring status
        mAudioTrack->start();
    }
}

// -------------------------------------------------------------------------

ssize_t AudioTrack::write(const void* buffer, size_t userSize, bool blocking)
{
    if (mTransfer != TRANSFER_SYNC) {
        return INVALID_OPERATION;
    }

    if (isDirect()) {
        AutoMutex lock(mLock);
        int32_t flags = android_atomic_and(
                            ~(CBLK_UNDERRUN | CBLK_LOOP_CYCLE | CBLK_LOOP_FINAL | CBLK_BUFFER_END),
                            &mCblk->mFlags);
        if (flags & CBLK_INVALID) {
            return DEAD_OBJECT;
        }
    }

    if (ssize_t(userSize) < 0 || (buffer == NULL && userSize != 0)) {
        // Sanity-check: user is most-likely passing an error code, and it would
        // make the return value ambiguous (actualSize vs error).
        ALOGE("AudioTrack::write(buffer=%p, size=%zu (%zd)", buffer, userSize, userSize);
        return BAD_VALUE;
    }

    size_t written = 0;
    Buffer audioBuffer;

    while (userSize >= mFrameSize) {
        audioBuffer.frameCount = userSize / mFrameSize;

        status_t err = obtainBuffer(&audioBuffer,
                blocking ? &ClientProxy::kForever : &ClientProxy::kNonBlocking);
        if (err < 0) {
            if (written > 0) {
                break;
            }
            return ssize_t(err);
        }

        size_t toWrite = audioBuffer.size;
        memcpy(audioBuffer.i8, buffer, toWrite);
        buffer = ((const char *) buffer) + toWrite;
        userSize -= toWrite;
        written += toWrite;

        releaseBuffer(&audioBuffer);
    }

    if (written > 0) {
        mFramesWritten += written / mFrameSize;
    }
    return written;
}

// -------------------------------------------------------------------------

nsecs_t AudioTrack::processAudioBuffer()
{
    // Currently the AudioTrack thread is not created if there are no callbacks.
    // Would it ever make sense to run the thread, even without callbacks?
    // If so, then replace this by checks at each use for mCbf != NULL.
    LOG_ALWAYS_FATAL_IF(mCblk == NULL);

    mLock.lock();
    if (mAwaitBoost) {
        mAwaitBoost = false;
        mLock.unlock();
        static const int32_t kMaxTries = 5;
        int32_t tryCounter = kMaxTries;
        uint32_t pollUs = 10000;
        do {
            int policy = sched_getscheduler(0);
            if (policy == SCHED_FIFO || policy == SCHED_RR) {
                break;
            }
            usleep(pollUs);
            pollUs <<= 1;
        } while (tryCounter-- > 0);
        if (tryCounter < 0) {
            ALOGE("did not receive expected priority boost on time");
        }
        // Run again immediately
        return 0;
    }

    // Can only reference mCblk while locked
    int32_t flags = android_atomic_and(
        ~(CBLK_UNDERRUN | CBLK_LOOP_CYCLE | CBLK_LOOP_FINAL | CBLK_BUFFER_END), &mCblk->mFlags);

    // Check for track invalidation
    if (flags & CBLK_INVALID) {
        // for offloaded tracks restoreTrack_l() will just update the sequence and clear
        // AudioSystem cache. We should not exit here but after calling the callback so
        // that the upper layers can recreate the track
        if (!isOffloadedOrDirect_l() || (mSequence == mObservedSequence)) {
            status_t status __unused = restoreTrack_l("processAudioBuffer");
            // FIXME unused status
            // after restoration, continue below to make sure that the loop and buffer events
            // are notified because they have been cleared from mCblk->mFlags above.
        }
    }

    bool waitStreamEnd = mState == STATE_STOPPING;
    bool active = mState == STATE_ACTIVE;

    // Manage underrun callback, must be done under lock to avoid race with releaseBuffer()
    bool newUnderrun = false;
    if (flags & CBLK_UNDERRUN) {
#if 0
        // Currently in shared buffer mode, when the server reaches the end of buffer,
        // the track stays active in continuous underrun state.  It's up to the application
        // to pause or stop the track, or set the position to a new offset within buffer.
        // This was some experimental code to auto-pause on underrun.   Keeping it here
        // in "if 0" so we can re-visit this if we add a real sequencer for shared memory content.
        if (mTransfer == TRANSFER_SHARED) {
            mState = STATE_PAUSED;
            active = false;
        }
#endif
        if (!mInUnderrun) {
            mInUnderrun = true;
            newUnderrun = true;
        }
    }

    // Get current position of server
    Modulo<uint32_t> position(updateAndGetPosition_l());

    // Manage marker callback
    bool markerReached = false;
    Modulo<uint32_t> markerPosition(mMarkerPosition);
    // uses 32 bit wraparound for comparison with position.
    if (!mMarkerReached && markerPosition.value() > 0 && position >= markerPosition) {
        mMarkerReached = markerReached = true;
    }

    // Determine number of new position callback(s) that will be needed, while locked
    size_t newPosCount = 0;
    Modulo<uint32_t> newPosition(mNewPosition);
    uint32_t updatePeriod = mUpdatePeriod;
    // FIXME fails for wraparound, need 64 bits
    if (updatePeriod > 0 && position >= newPosition) {
        newPosCount = ((position - newPosition).value() / updatePeriod) + 1;
        mNewPosition += updatePeriod * newPosCount;
    }

    // Cache other fields that will be needed soon
    uint32_t sampleRate = mSampleRate;
    float speed = mPlaybackRate.mSpeed;
    const uint32_t notificationFrames = mNotificationFramesAct;
    if (mRefreshRemaining) {
        mRefreshRemaining = false;
        mRemainingFrames = notificationFrames;
        mRetryOnPartialBuffer = false;
    }
    size_t misalignment = mProxy->getMisalignment();
    uint32_t sequence = mSequence;
    sp<AudioTrackClientProxy> proxy = mProxy;

    // Determine the number of new loop callback(s) that will be needed, while locked.
    int loopCountNotifications = 0;
    uint32_t loopPeriod = 0; // time in frames for next EVENT_LOOP_END or EVENT_BUFFER_END

    if (mLoopCount > 0) {
        int loopCount;
        size_t bufferPosition;
        mStaticProxy->getBufferPositionAndLoopCount(&bufferPosition, &loopCount);
        loopPeriod = ((loopCount > 0) ? mLoopEnd : mFrameCount) - bufferPosition;
        loopCountNotifications = min(mLoopCountNotified - loopCount, kMaxLoopCountNotifications);
        mLoopCountNotified = loopCount; // discard any excess notifications
    } else if (mLoopCount < 0) {
        // FIXME: We're not accurate with notification count and position with infinite looping
        // since loopCount from server side will always return -1 (we could decrement it).
        size_t bufferPosition = mStaticProxy->getBufferPosition();
        loopCountNotifications = int((flags & (CBLK_LOOP_CYCLE | CBLK_LOOP_FINAL)) != 0);
        loopPeriod = mLoopEnd - bufferPosition;
    } else if (/* mLoopCount == 0 && */ mSharedBuffer != 0) {
        size_t bufferPosition = mStaticProxy->getBufferPosition();
        loopPeriod = mFrameCount - bufferPosition;
    }

    // These fields don't need to be cached, because they are assigned only by set():
    //     mTransfer, mCbf, mUserData, mFormat, mFrameSize, mFlags
    // mFlags is also assigned by createTrack_l(), but not the bit we care about.

    mLock.unlock();

    // get anchor time to account for callbacks.
    const nsecs_t timeBeforeCallbacks = systemTime();

    if (waitStreamEnd) {
        // FIXME:  Instead of blocking in proxy->waitStreamEndDone(), Callback thread
        // should wait on proxy futex and handle CBLK_STREAM_END_DONE within this function
        // (and make sure we don't callback for more data while we're stopping).
        // This helps with position, marker notifications, and track invalidation.
        struct timespec timeout;
        timeout.tv_sec = WAIT_STREAM_END_TIMEOUT_SEC;
        timeout.tv_nsec = 0;

        status_t status = proxy->waitStreamEndDone(&timeout);
        switch (status) {
        case NO_ERROR:
        case DEAD_OBJECT:
        case TIMED_OUT:
            if (status != DEAD_OBJECT) {
                // for DEAD_OBJECT, we do not send a EVENT_STREAM_END after stop();
                // instead, the application should handle the EVENT_NEW_IAUDIOTRACK.
                mCbf(EVENT_STREAM_END, mUserData, NULL);
            }
            {
                AutoMutex lock(mLock);
                // The previously assigned value of waitStreamEnd is no longer valid,
                // since the mutex has been unlocked and either the callback handler
                // or another thread could have re-started the AudioTrack during that time.
                waitStreamEnd = mState == STATE_STOPPING;
                if (waitStreamEnd) {
                    mState = STATE_STOPPED;
                    mReleased = 0;
                }
            }
            if (waitStreamEnd && status != DEAD_OBJECT) {
               return NS_INACTIVE;
            }
            break;
        }
        return 0;
    }

    // perform callbacks while unlocked
    if (newUnderrun) {
        mCbf(EVENT_UNDERRUN, mUserData, NULL);
    }
    while (loopCountNotifications > 0) {
        mCbf(EVENT_LOOP_END, mUserData, NULL);
        --loopCountNotifications;
    }
    if (flags & CBLK_BUFFER_END) {
        mCbf(EVENT_BUFFER_END, mUserData, NULL);
    }
    if (markerReached) {
        mCbf(EVENT_MARKER, mUserData, &markerPosition);
    }
    while (newPosCount > 0) {
        size_t temp = newPosition.value(); // FIXME size_t != uint32_t
        mCbf(EVENT_NEW_POS, mUserData, &temp);
        newPosition += updatePeriod;
        newPosCount--;
    }

    if (mObservedSequence != sequence) {
        mObservedSequence = sequence;
        mCbf(EVENT_NEW_IAUDIOTRACK, mUserData, NULL);
        // for offloaded tracks, just wait for the upper layers to recreate the track
        if (isOffloadedOrDirect()) {
            return NS_INACTIVE;
        }
    }

    // if inactive, then don't run me again until re-started
    if (!active) {
        return NS_INACTIVE;
    }

    // Compute the estimated time until the next timed event (position, markers, loops)
    // FIXME only for non-compressed audio
    uint32_t minFrames = ~0;
    if (!markerReached && position < markerPosition) {
        minFrames = (markerPosition - position).value();
    }
    if (loopPeriod > 0 && loopPeriod < minFrames) {
        // loopPeriod is already adjusted for actual position.
        minFrames = loopPeriod;
    }
    if (updatePeriod > 0) {
        minFrames = min(minFrames, (newPosition - position).value());
    }

    // If > 0, poll periodically to recover from a stuck server.  A good value is 2.
    static const uint32_t kPoll = 0;
    if (kPoll > 0 && mTransfer == TRANSFER_CALLBACK && kPoll * notificationFrames < minFrames) {
        minFrames = kPoll * notificationFrames;
    }

    // This "fudge factor" avoids soaking CPU, and compensates for late progress by server
    static const nsecs_t kWaitPeriodNs = WAIT_PERIOD_MS * 1000000LL;
    const nsecs_t timeAfterCallbacks = systemTime();

    // Convert frame units to time units
    nsecs_t ns = NS_WHENEVER;
    if (minFrames != (uint32_t) ~0) {
        ns = framesToNanoseconds(minFrames, sampleRate, speed) + kWaitPeriodNs;
        ns -= (timeAfterCallbacks - timeBeforeCallbacks);  // account for callback time
        // TODO: Should we warn if the callback time is too long?
        if (ns < 0) ns = 0;
    }

    // If not supplying data by EVENT_MORE_DATA, then we're done
    if (mTransfer != TRANSFER_CALLBACK) {
        return ns;
    }

    // EVENT_MORE_DATA callback handling.
    // Timing for linear pcm audio data formats can be derived directly from the
    // buffer fill level.
    // Timing for compressed data is not directly available from the buffer fill level,
    // rather indirectly from waiting for blocking mode callbacks or waiting for obtain()
    // to return a certain fill level.

    struct timespec timeout;
    const struct timespec *requested = &ClientProxy::kForever;
    if (ns != NS_WHENEVER) {
        timeout.tv_sec = ns / 1000000000LL;
        timeout.tv_nsec = ns % 1000000000LL;
        ALOGV("timeout %ld.%03d", timeout.tv_sec, (int) timeout.tv_nsec / 1000000);
        requested = &timeout;
    }

    size_t writtenFrames = 0;
    while (mRemainingFrames > 0) {

        Buffer audioBuffer;
        audioBuffer.frameCount = mRemainingFrames;
        size_t nonContig;
        status_t err = obtainBuffer(&audioBuffer, requested, NULL, &nonContig);
        LOG_ALWAYS_FATAL_IF((err != NO_ERROR) != (audioBuffer.frameCount == 0),
                "obtainBuffer() err=%d frameCount=%zu", err, audioBuffer.frameCount);
        requested = &ClientProxy::kNonBlocking;
        size_t avail = audioBuffer.frameCount + nonContig;
        ALOGV("obtainBuffer(%u) returned %zu = %zu + %zu err %d",
                mRemainingFrames, avail, audioBuffer.frameCount, nonContig, err);
        if (err != NO_ERROR) {
            if (err == TIMED_OUT || err == WOULD_BLOCK || err == -EINTR ||
                    (isOffloaded() && (err == DEAD_OBJECT))) {
                // FIXME bug 25195759
                return 1000000;
            }
            ALOGE("Error %d obtaining an audio buffer, giving up.", err);
            return NS_NEVER;
        }

        if (mRetryOnPartialBuffer && audio_has_proportional_frames(mFormat)) {
            mRetryOnPartialBuffer = false;
            if (avail < mRemainingFrames) {
                if (ns > 0) { // account for obtain time
                    const nsecs_t timeNow = systemTime();
                    ns = max((nsecs_t)0, ns - (timeNow - timeAfterCallbacks));
                }
                nsecs_t myns = framesToNanoseconds(mRemainingFrames - avail, sampleRate, speed);
                if (ns < 0 /* NS_WHENEVER */ || myns < ns) {
                    ns = myns;
                }
                return ns;
            }
        }

        size_t reqSize = audioBuffer.size;
        mCbf(EVENT_MORE_DATA, mUserData, &audioBuffer);
        size_t writtenSize = audioBuffer.size;

        // Sanity check on returned size
        if (ssize_t(writtenSize) < 0 || writtenSize > reqSize) {
            ALOGE("EVENT_MORE_DATA requested %zu bytes but callback returned %zd bytes",
                    reqSize, ssize_t(writtenSize));
            return NS_NEVER;
        }

        if (writtenSize == 0) {
            // The callback is done filling buffers
            // Keep this thread going to handle timed events and
            // still try to get more data in intervals of WAIT_PERIOD_MS
            // but don't just loop and block the CPU, so wait

            // mCbf(EVENT_MORE_DATA, ...) might either
            // (1) Block until it can fill the buffer, returning 0 size on EOS.
            // (2) Block until it can fill the buffer, returning 0 data (silence) on EOS.
            // (3) Return 0 size when no data is available, does not wait for more data.
            //
            // (1) and (2) occurs with AudioPlayer/AwesomePlayer; (3) occurs with NuPlayer.
            // We try to compute the wait time to avoid a tight sleep-wait cycle,
            // especially for case (3).
            //
            // The decision to support (1) and (2) affect the sizing of mRemainingFrames
            // and this loop; whereas for case (3) we could simply check once with the full
            // buffer size and skip the loop entirely.

            nsecs_t myns;
            if (audio_has_proportional_frames(mFormat)) {
                // time to wait based on buffer occupancy
                const nsecs_t datans = mRemainingFrames <= avail ? 0 :
                        framesToNanoseconds(mRemainingFrames - avail, sampleRate, speed);
                // audio flinger thread buffer size (TODO: adjust for fast tracks)
                // FIXME: use mAfFrameCountHAL instead of mAfFrameCount below for fast tracks.
                const nsecs_t afns = framesToNanoseconds(mAfFrameCount, mAfSampleRate, speed);
                // add a half the AudioFlinger buffer time to avoid soaking CPU if datans is 0.
                myns = datans + (afns / 2);
            } else {
                // FIXME: This could ping quite a bit if the buffer isn't full.
                // Note that when mState is stopping we waitStreamEnd, so it never gets here.
                myns = kWaitPeriodNs;
            }
            if (ns > 0) { // account for obtain and callback time
                const nsecs_t timeNow = systemTime();
                ns = max((nsecs_t)0, ns - (timeNow - timeAfterCallbacks));
            }
            if (ns < 0 /* NS_WHENEVER */ || myns < ns) {
                ns = myns;
            }
            return ns;
        }

        size_t releasedFrames = writtenSize / mFrameSize;
        audioBuffer.frameCount = releasedFrames;
        mRemainingFrames -= releasedFrames;
        if (misalignment >= releasedFrames) {
            misalignment -= releasedFrames;
        } else {
            misalignment = 0;
        }

        releaseBuffer(&audioBuffer);
        writtenFrames += releasedFrames;

        // FIXME here is where we would repeat EVENT_MORE_DATA again on same advanced buffer
        // if callback doesn't like to accept the full chunk
        if (writtenSize < reqSize) {
            continue;
        }

        // There could be enough non-contiguous frames available to satisfy the remaining request
        if (mRemainingFrames <= nonContig) {
            continue;
        }

#if 0
        // This heuristic tries to collapse a series of EVENT_MORE_DATA that would total to a
        // sum <= notificationFrames.  It replaces that series by at most two EVENT_MORE_DATA
        // that total to a sum == notificationFrames.
        if (0 < misalignment && misalignment <= mRemainingFrames) {
            mRemainingFrames = misalignment;
            return ((double)mRemainingFrames * 1100000000) / ((double)sampleRate * speed);
        }
#endif

    }
    if (writtenFrames > 0) {
        AutoMutex lock(mLock);
        mFramesWritten += writtenFrames;
    }
    mRemainingFrames = notificationFrames;
    mRetryOnPartialBuffer = true;

    // A lot has transpired since ns was calculated, so run again immediately and re-calculate
    return 0;
}

status_t AudioTrack::restoreTrack_l(const char *from)
{
    ALOGW("dead IAudioTrack, %s, creating a new one from %s()",
          isOffloadedOrDirect_l() ? "Offloaded or Direct" : "PCM", from);
    ++mSequence;

    // refresh the audio configuration cache in this process to make sure we get new
    // output parameters and new IAudioFlinger in createTrack_l()
    AudioSystem::clearAudioConfigCache();

    if (isOffloadedOrDirect_l() || mDoNotReconnect) {
        // FIXME re-creation of offloaded and direct tracks is not yet implemented;
        // reconsider enabling for linear PCM encodings when position can be preserved.
        return DEAD_OBJECT;
    }

    // Save so we can return count since creation.
    mUnderrunCountOffset = getUnderrunCount_l();

    // save the old static buffer position
    size_t bufferPosition = 0;
    int loopCount = 0;
    if (mStaticProxy != 0) {
        mStaticProxy->getBufferPositionAndLoopCount(&bufferPosition, &loopCount);
    }

    mFlags = mOrigFlags;

    // If a new IAudioTrack is successfully created, createTrack_l() will modify the
    // following member variables: mAudioTrack, mCblkMemory and mCblk.
    // It will also delete the strong references on previous IAudioTrack and IMemory.
    // If a new IAudioTrack cannot be created, the previous (dead) instance will be left intact.
    status_t result = createTrack_l();

    if (result == NO_ERROR) {
        // take the frames that will be lost by track recreation into account in saved position
        // For streaming tracks, this is the amount we obtained from the user/client
        // (not the number actually consumed at the server - those are already lost).
        if (mStaticProxy == 0) {
            mPosition = mReleased;
        }
        // Continue playback from last known position and restore loop.
        if (mStaticProxy != 0) {
            if (loopCount != 0) {
                mStaticProxy->setBufferPositionAndLoop(bufferPosition,
                        mLoopStart, mLoopEnd, loopCount);
            } else {
                mStaticProxy->setBufferPosition(bufferPosition);
                if (bufferPosition == mFrameCount) {
                    ALOGD("restoring track at end of static buffer");
                }
            }
        }
        if (mState == STATE_ACTIVE) {
            result = mAudioTrack->start();
            mFramesWrittenServerOffset = mFramesWritten; // server resets to zero so we offset
        }
    }
    if (result != NO_ERROR) {
        ALOGW("restoreTrack_l() failed status %d", result);
        mState = STATE_STOPPED;
        mReleased = 0;
    }

    return result;
}

Modulo<uint32_t> AudioTrack::updateAndGetPosition_l()
{
    // This is the sole place to read server consumed frames
    Modulo<uint32_t> newServer(mProxy->getPosition());
    const int32_t delta = (newServer - mServer).signedValue();
    // TODO There is controversy about whether there can be "negative jitter" in server position.
    //      This should be investigated further, and if possible, it should be addressed.
    //      A more definite failure mode is infrequent polling by client.
    //      One could call (void)getPosition_l() in releaseBuffer(),
    //      so mReleased and mPosition are always lock-step as best possible.
    //      That should ensure delta never goes negative for infrequent polling
    //      unless the server has more than 2^31 frames in its buffer,
    //      in which case the use of uint32_t for these counters has bigger issues.
    ALOGE_IF(delta < 0,
            "detected illegal retrograde motion by the server: mServer advanced by %d",
            delta);
    mServer = newServer;
    if (delta > 0) { // avoid retrograde
        mPosition += delta;
    }
    return mPosition;
}

bool AudioTrack::isSampleRateSpeedAllowed_l(uint32_t sampleRate, float speed) const
{
    // applicable for mixing tracks only (not offloaded or direct)
    if (mStaticProxy != 0) {
        return true; // static tracks do not have issues with buffer sizing.
    }
    const size_t minFrameCount =
            calculateMinFrameCount(mAfLatency, mAfFrameCount, mAfSampleRate, sampleRate, speed
                /*, 0 mNotificationsPerBufferReq*/);
    ALOGV("isSampleRateSpeedAllowed_l mFrameCount %zu  minFrameCount %zu",
            mFrameCount, minFrameCount);
    return mFrameCount >= minFrameCount;
}

status_t AudioTrack::setParameters(const String8& keyValuePairs)
{
    AutoMutex lock(mLock);
    return mAudioTrack->setParameters(keyValuePairs);
}

status_t AudioTrack::getTimestamp(ExtendedTimestamp *timestamp)
{
    if (timestamp == nullptr) {
        return BAD_VALUE;
    }
    AutoMutex lock(mLock);
    return getTimestamp_l(timestamp);
}

status_t AudioTrack::getTimestamp_l(ExtendedTimestamp *timestamp)
{
    if (mCblk->mFlags & CBLK_INVALID) {
        const status_t status = restoreTrack_l("getTimestampExtended");
        if (status != OK) {
            // per getTimestamp() API doc in header, we return DEAD_OBJECT here,
            // recommending that the track be recreated.
            return DEAD_OBJECT;
        }
    }
    // check for offloaded/direct here in case restoring somehow changed those flags.
    if (isOffloadedOrDirect_l()) {
        return INVALID_OPERATION; // not supported
    }
    status_t status = mProxy->getTimestamp(timestamp);
    LOG_ALWAYS_FATAL_IF(status != OK, "status %d not allowed from proxy getTimestamp", status);
    bool found = false;
    timestamp->mPosition[ExtendedTimestamp::LOCATION_CLIENT] = mFramesWritten;
    timestamp->mTimeNs[ExtendedTimestamp::LOCATION_CLIENT] = 0;
    // server side frame offset in case AudioTrack has been restored.
    for (int i = ExtendedTimestamp::LOCATION_SERVER;
            i < ExtendedTimestamp::LOCATION_MAX; ++i) {
        if (timestamp->mTimeNs[i] >= 0) {
            // apply server offset (frames flushed is ignored
            // so we don't report the jump when the flush occurs).
            timestamp->mPosition[i] += mFramesWrittenServerOffset;
            found = true;
        }
    }
    return found ? OK : WOULD_BLOCK;
}

status_t AudioTrack::getTimestamp(AudioTimestamp& timestamp)
{
    AutoMutex lock(mLock);

    bool previousTimestampValid = mPreviousTimestampValid;
    // Set false here to cover all the error return cases.
    mPreviousTimestampValid = false;

    switch (mState) {
    case STATE_ACTIVE:
    case STATE_PAUSED:
        break; // handle below
    case STATE_FLUSHED:
    case STATE_STOPPED:
        return WOULD_BLOCK;
    case STATE_STOPPING:
    case STATE_PAUSED_STOPPING:
        if (!isOffloaded_l()) {
            return INVALID_OPERATION;
        }
        break; // offloaded tracks handled below
    default:
        LOG_ALWAYS_FATAL("Invalid mState in getTimestamp(): %d", mState);
        break;
    }

    if (mCblk->mFlags & CBLK_INVALID) {
        const status_t status = restoreTrack_l("getTimestamp");
        if (status != OK) {
            // per getTimestamp() API doc in header, we return DEAD_OBJECT here,
            // recommending that the track be recreated.
            return DEAD_OBJECT;
        }
    }

    // The presented frame count must always lag behind the consumed frame count.
    // To avoid a race, read the presented frames first.  This ensures that presented <= consumed.

    status_t status;
    if (isOffloadedOrDirect_l()) {
        // use Binder to get timestamp
        status = mAudioTrack->getTimestamp(timestamp);
    } else {
        // read timestamp from shared memory
        ExtendedTimestamp ets;
        status = mProxy->getTimestamp(&ets);
        if (status == OK) {
            ExtendedTimestamp::Location location;
            status = ets.getBestTimestamp(&timestamp, &location);

            if (status == OK) {
                // It is possible that the best location has moved from the kernel to the server.
                // In this case we adjust the position from the previous computed latency.
                if (location == ExtendedTimestamp::LOCATION_SERVER) {
                    ALOGW_IF(mPreviousLocation == ExtendedTimestamp::LOCATION_KERNEL,
                            "getTimestamp() location moved from kernel to server");
                    const int64_t frames =
                            (ets.mTimeNs[ExtendedTimestamp::LOCATION_SERVER_LASTKERNELOK] < 0 ||
                            ets.mTimeNs[ExtendedTimestamp::LOCATION_KERNEL_LASTKERNELOK] < 0)
                            ?
                            int64_t((double)mAfLatency * mSampleRate * mPlaybackRate.mSpeed
                                    / 1000)
                            :
                            (ets.mPosition[ExtendedTimestamp::LOCATION_SERVER_LASTKERNELOK]
                            - ets.mPosition[ExtendedTimestamp::LOCATION_KERNEL_LASTKERNELOK]);
                    ALOGV("frame adjustment:%lld  timestamp:%s",
                            (long long)frames, ets.toString().c_str());
                    if (frames >= ets.mPosition[location]) {
                        timestamp.mPosition = 0;
                    } else {
                        timestamp.mPosition = (uint32_t)(ets.mPosition[location] - frames);
                    }
                } else if (location == ExtendedTimestamp::LOCATION_KERNEL) {
                    ALOGV_IF(mPreviousLocation == ExtendedTimestamp::LOCATION_SERVER,
                            "getTimestamp() location moved from server to kernel");
                }
                mPreviousLocation = location;
            } else {
                // right after AudioTrack is started, one may not find a timestamp
                ALOGV("getBestTimestamp did not find timestamp");
            }
        }
        if (status == INVALID_OPERATION) {
            status = WOULD_BLOCK;
        }
    }
    if (status != NO_ERROR) {
        ALOGV_IF(status != WOULD_BLOCK, "getTimestamp error:%#x", status);
        return status;
    }
    if (isOffloadedOrDirect_l()) {
        if (isOffloaded_l() && (mState == STATE_PAUSED || mState == STATE_PAUSED_STOPPING)) {
            // use cached paused position in case another offloaded track is running.
            timestamp.mPosition = mPausedPosition;
            clock_gettime(CLOCK_MONOTONIC, &timestamp.mTime);
            return NO_ERROR;
        }

        // Check whether a pending flush or stop has completed, as those commands may
        // be asynchronous or return near finish or exhibit glitchy behavior.
        //
        // Originally this showed up as the first timestamp being a continuation of
        // the previous song under gapless playback.
        // However, we sometimes see zero timestamps, then a glitch of
        // the previous song's position, and then correct timestamps afterwards.
        if (mStartUs != 0 && mSampleRate != 0) {
            static const int kTimeJitterUs = 100000; // 100 ms
            static const int k1SecUs = 1000000;

            const int64_t timeNow = getNowUs();

            if (timeNow < mStartUs + k1SecUs) { // within first second of starting
                const int64_t timestampTimeUs = convertTimespecToUs(timestamp.mTime);
                if (timestampTimeUs < mStartUs) {
                    return WOULD_BLOCK;  // stale timestamp time, occurs before start.
                }
                const int64_t deltaTimeUs = timestampTimeUs - mStartUs;
                const int64_t deltaPositionByUs = (double)timestamp.mPosition * 1000000
                        / ((double)mSampleRate * mPlaybackRate.mSpeed);

                if (deltaPositionByUs > deltaTimeUs + kTimeJitterUs) {
                    // Verify that the counter can't count faster than the sample rate
                    // since the start time.  If greater, then that means we may have failed
                    // to completely flush or stop the previous playing track.
                    ALOGW_IF(!mTimestampStartupGlitchReported,
                            "getTimestamp startup glitch detected"
                            " deltaTimeUs(%lld) deltaPositionUs(%lld) tsmPosition(%u)",
                            (long long)deltaTimeUs, (long long)deltaPositionByUs,
                            timestamp.mPosition);
                    mTimestampStartupGlitchReported = true;
                    if (previousTimestampValid
                            && mPreviousTimestamp.mPosition == 0 /* should be true if valid */) {
                        timestamp = mPreviousTimestamp;
                        mPreviousTimestampValid = true;
                        return NO_ERROR;
                    }
                    return WOULD_BLOCK;
                }
                if (deltaPositionByUs != 0) {
                    mStartUs = 0; // don't check again, we got valid nonzero position.
                }
            } else {
                mStartUs = 0; // don't check again, start time expired.
            }
            mTimestampStartupGlitchReported = false;
        }
    } else {
        // Update the mapping between local consumed (mPosition) and server consumed (mServer)
        (void) updateAndGetPosition_l();
        // Server consumed (mServer) and presented both use the same server time base,
        // and server consumed is always >= presented.
        // The delta between these represents the number of frames in the buffer pipeline.
        // If this delta between these is greater than the client position, it means that
        // actually presented is still stuck at the starting line (figuratively speaking),
        // waiting for the first frame to go by.  So we can't report a valid timestamp yet.
        // Note: We explicitly use non-Modulo comparison here - potential wrap issue when
        // mPosition exceeds 32 bits.
        // TODO Remove when timestamp is updated to contain pipeline status info.
        const int32_t pipelineDepthInFrames = (mServer - timestamp.mPosition).signedValue();
        if (pipelineDepthInFrames > 0 /* should be true, but we check anyways */
                && (uint32_t)pipelineDepthInFrames > mPosition.value()) {
            return INVALID_OPERATION;
        }
        // Convert timestamp position from server time base to client time base.
        // TODO The following code should work OK now because timestamp.mPosition is 32-bit.
        // But if we change it to 64-bit then this could fail.
        // Use Modulo computation here.
        timestamp.mPosition = (mPosition - mServer + timestamp.mPosition).value();
        // Immediately after a call to getPosition_l(), mPosition and
        // mServer both represent the same frame position.  mPosition is
        // in client's point of view, and mServer is in server's point of
        // view.  So the difference between them is the "fudge factor"
        // between client and server views due to stop() and/or new
        // IAudioTrack.  And timestamp.mPosition is initially in server's
        // point of view, so we need to apply the same fudge factor to it.
    }

    // Prevent retrograde motion in timestamp.
    // This is sometimes caused by erratic reports of the available space in the ALSA drivers.
    if (status == NO_ERROR) {
        if (previousTimestampValid) {
<<<<<<< HEAD
#define TIME_TO_NANOS(time) ((int64_t)time.tv_sec * 1000000000 + time.tv_nsec)
            const int64_t previousTimeNanos = TIME_TO_NANOS(mPreviousTimestamp.mTime);
            const int64_t currentTimeNanos = TIME_TO_NANOS(timestamp.mTime);
=======
#define TIME_TO_NANOS(time) ((uint64_t)(time).tv_sec * 1000000000 + (time).tv_nsec)
            const uint64_t previousTimeNanos = TIME_TO_NANOS(mPreviousTimestamp.mTime);
            const uint64_t currentTimeNanos = TIME_TO_NANOS(timestamp.mTime);
>>>>>>> 9764d529
#undef TIME_TO_NANOS
            if (currentTimeNanos < previousTimeNanos) {
                ALOGW("retrograde timestamp time");
                // FIXME Consider blocking this from propagating upwards.
            }

            // Looking at signed delta will work even when the timestamps
            // are wrapping around.
            int32_t deltaPosition = (Modulo<uint32_t>(timestamp.mPosition)
                    - mPreviousTimestamp.mPosition).signedValue();
            // position can bobble slightly as an artifact; this hides the bobble
            static const int32_t MINIMUM_POSITION_DELTA = 8;
            if (deltaPosition < 0) {
                // Only report once per position instead of spamming the log.
                if (!mRetrogradeMotionReported) {
                    ALOGW("retrograde timestamp position corrected, %d = %u - %u",
                            deltaPosition,
                            timestamp.mPosition,
                            mPreviousTimestamp.mPosition);
                    mRetrogradeMotionReported = true;
                }
            } else {
                mRetrogradeMotionReported = false;
            }
            if (deltaPosition < MINIMUM_POSITION_DELTA) {
                timestamp = mPreviousTimestamp;  // Use last valid timestamp.
            }
        }
        mPreviousTimestamp = timestamp;
        mPreviousTimestampValid = true;
    }

    return status;
}

String8 AudioTrack::getParameters(const String8& keys)
{
    audio_io_handle_t output = getOutput();
    if (output != AUDIO_IO_HANDLE_NONE) {
        return AudioSystem::getParameters(output, keys);
    } else {
        return String8::empty();
    }
}

bool AudioTrack::isOffloaded() const
{
    AutoMutex lock(mLock);
    return isOffloaded_l();
}

bool AudioTrack::isDirect() const
{
    AutoMutex lock(mLock);
    return isDirect_l();
}

bool AudioTrack::isOffloadedOrDirect() const
{
    AutoMutex lock(mLock);
    return isOffloadedOrDirect_l();
}


status_t AudioTrack::dump(int fd, const Vector<String16>& args __unused) const
{

    const size_t SIZE = 256;
    char buffer[SIZE];
    String8 result;

    result.append(" AudioTrack::dump\n");
    snprintf(buffer, 255, "  stream type(%d), left - right volume(%f, %f)\n", mStreamType,
            mVolume[AUDIO_INTERLEAVE_LEFT], mVolume[AUDIO_INTERLEAVE_RIGHT]);
    result.append(buffer);
    snprintf(buffer, 255, "  format(%d), channel count(%d), frame count(%zu)\n", mFormat,
            mChannelCount, mFrameCount);
    result.append(buffer);
    snprintf(buffer, 255, "  sample rate(%u), speed(%f), status(%d)\n",
            mSampleRate, mPlaybackRate.mSpeed, mStatus);
    result.append(buffer);
    snprintf(buffer, 255, "  state(%d), latency (%d)\n", mState, mLatency);
    result.append(buffer);
    ::write(fd, result.string(), result.size());
    return NO_ERROR;
}

uint32_t AudioTrack::getUnderrunCount() const
{
    AutoMutex lock(mLock);
    return getUnderrunCount_l();
}

uint32_t AudioTrack::getUnderrunCount_l() const
{
    return mProxy->getUnderrunCount() + mUnderrunCountOffset;
}

uint32_t AudioTrack::getUnderrunFrames() const
{
    AutoMutex lock(mLock);
    return mProxy->getUnderrunFrames();
}

status_t AudioTrack::addAudioDeviceCallback(const sp<AudioSystem::AudioDeviceCallback>& callback)
{
    if (callback == 0) {
        ALOGW("%s adding NULL callback!", __FUNCTION__);
        return BAD_VALUE;
    }
    AutoMutex lock(mLock);
    if (mDeviceCallback == callback) {
        ALOGW("%s adding same callback!", __FUNCTION__);
        return INVALID_OPERATION;
    }
    status_t status = NO_ERROR;
    if (mOutput != AUDIO_IO_HANDLE_NONE) {
        if (mDeviceCallback != 0) {
            ALOGW("%s callback already present!", __FUNCTION__);
            AudioSystem::removeAudioDeviceCallback(mDeviceCallback, mOutput);
        }
        status = AudioSystem::addAudioDeviceCallback(callback, mOutput);
    }
    mDeviceCallback = callback;
    return status;
}

status_t AudioTrack::removeAudioDeviceCallback(
        const sp<AudioSystem::AudioDeviceCallback>& callback)
{
    if (callback == 0) {
        ALOGW("%s removing NULL callback!", __FUNCTION__);
        return BAD_VALUE;
    }
    AutoMutex lock(mLock);
    if (mDeviceCallback != callback) {
        ALOGW("%s removing different callback!", __FUNCTION__);
        return INVALID_OPERATION;
    }
    if (mOutput != AUDIO_IO_HANDLE_NONE) {
        AudioSystem::removeAudioDeviceCallback(mDeviceCallback, mOutput);
    }
    mDeviceCallback = 0;
    return NO_ERROR;
}

status_t AudioTrack::pendingDuration(int32_t *msec, ExtendedTimestamp::Location location)
{
    if (msec == nullptr ||
            (location != ExtendedTimestamp::LOCATION_SERVER
                    && location != ExtendedTimestamp::LOCATION_KERNEL)) {
        return BAD_VALUE;
    }
    AutoMutex lock(mLock);
    // inclusive of offloaded and direct tracks.
    //
    // It is possible, but not enabled, to allow duration computation for non-pcm
    // audio_has_proportional_frames() formats because currently they have
    // the drain rate equivalent to the pcm sample rate * framesize.
    if (!isPurePcmData_l()) {
        return INVALID_OPERATION;
    }
    ExtendedTimestamp ets;
    if (getTimestamp_l(&ets) == OK
            && ets.mTimeNs[location] > 0) {
        int64_t diff = ets.mPosition[ExtendedTimestamp::LOCATION_CLIENT]
                - ets.mPosition[location];
        if (diff < 0) {
            *msec = 0;
        } else {
            // ms is the playback time by frames
            int64_t ms = (int64_t)((double)diff * 1000 /
                    ((double)mSampleRate * mPlaybackRate.mSpeed));
            // clockdiff is the timestamp age (negative)
            int64_t clockdiff = (mState != STATE_ACTIVE) ? 0 :
                    ets.mTimeNs[location]
                    + ets.mTimebaseOffset[ExtendedTimestamp::TIMEBASE_MONOTONIC]
                    - systemTime(SYSTEM_TIME_MONOTONIC);

            //ALOGV("ms: %lld  clockdiff: %lld", (long long)ms, (long long)clockdiff);
            static const int NANOS_PER_MILLIS = 1000000;
            *msec = (int32_t)(ms + clockdiff / NANOS_PER_MILLIS);
        }
        return NO_ERROR;
    }
    if (location != ExtendedTimestamp::LOCATION_SERVER) {
        return INVALID_OPERATION; // LOCATION_KERNEL is not available
    }
    // use server position directly (offloaded and direct arrive here)
    updateAndGetPosition_l();
    int32_t diff = (Modulo<uint32_t>(mFramesWritten) - mPosition).signedValue();
    *msec = (diff <= 0) ? 0
            : (int32_t)((double)diff * 1000 / ((double)mSampleRate * mPlaybackRate.mSpeed));
    return NO_ERROR;
}

// =========================================================================

void AudioTrack::DeathNotifier::binderDied(const wp<IBinder>& who __unused)
{
    sp<AudioTrack> audioTrack = mAudioTrack.promote();
    if (audioTrack != 0) {
        AutoMutex lock(audioTrack->mLock);
        audioTrack->mProxy->binderDied();
    }
}

// =========================================================================

AudioTrack::AudioTrackThread::AudioTrackThread(AudioTrack& receiver, bool bCanCallJava)
    : Thread(bCanCallJava), mReceiver(receiver), mPaused(true), mPausedInt(false), mPausedNs(0LL),
      mIgnoreNextPausedInt(false)
{
}

AudioTrack::AudioTrackThread::~AudioTrackThread()
{
}

bool AudioTrack::AudioTrackThread::threadLoop()
{
    {
        AutoMutex _l(mMyLock);
        if (mPaused) {
            mMyCond.wait(mMyLock);
            // caller will check for exitPending()
            return true;
        }
        if (mIgnoreNextPausedInt) {
            mIgnoreNextPausedInt = false;
            mPausedInt = false;
        }
        if (mPausedInt) {
            if (mPausedNs > 0) {
                (void) mMyCond.waitRelative(mMyLock, mPausedNs);
            } else {
                mMyCond.wait(mMyLock);
            }
            mPausedInt = false;
            return true;
        }
    }
    if (exitPending()) {
        return false;
    }
    nsecs_t ns = mReceiver.processAudioBuffer();
    switch (ns) {
    case 0:
        return true;
    case NS_INACTIVE:
        pauseInternal();
        return true;
    case NS_NEVER:
        return false;
    case NS_WHENEVER:
        // Event driven: call wake() when callback notifications conditions change.
        ns = INT64_MAX;
        // fall through
    default:
        LOG_ALWAYS_FATAL_IF(ns < 0, "processAudioBuffer() returned %" PRId64, ns);
        pauseInternal(ns);
        return true;
    }
}

void AudioTrack::AudioTrackThread::requestExit()
{
    // must be in this order to avoid a race condition
    Thread::requestExit();
    resume();
}

void AudioTrack::AudioTrackThread::pause()
{
    AutoMutex _l(mMyLock);
    mPaused = true;
}

void AudioTrack::AudioTrackThread::resume()
{
    AutoMutex _l(mMyLock);
    mIgnoreNextPausedInt = true;
    if (mPaused || mPausedInt) {
        mPaused = false;
        mPausedInt = false;
        mMyCond.signal();
    }
}

void AudioTrack::AudioTrackThread::wake()
{
    AutoMutex _l(mMyLock);
    if (!mPaused) {
        // wake() might be called while servicing a callback - ignore the next
        // pause time and call processAudioBuffer.
        mIgnoreNextPausedInt = true;
        if (mPausedInt && mPausedNs > 0) {
            // audio track is active and internally paused with timeout.
            mPausedInt = false;
            mMyCond.signal();
        }
    }
}

void AudioTrack::AudioTrackThread::pauseInternal(nsecs_t ns)
{
    AutoMutex _l(mMyLock);
    mPausedInt = true;
    mPausedNs = ns;
}

} // namespace android<|MERGE_RESOLUTION|>--- conflicted
+++ resolved
@@ -2499,15 +2499,9 @@
     // This is sometimes caused by erratic reports of the available space in the ALSA drivers.
     if (status == NO_ERROR) {
         if (previousTimestampValid) {
-<<<<<<< HEAD
-#define TIME_TO_NANOS(time) ((int64_t)time.tv_sec * 1000000000 + time.tv_nsec)
+#define TIME_TO_NANOS(time) ((int64_t)(time).tv_sec * 1000000000 + (time).tv_nsec)
             const int64_t previousTimeNanos = TIME_TO_NANOS(mPreviousTimestamp.mTime);
             const int64_t currentTimeNanos = TIME_TO_NANOS(timestamp.mTime);
-=======
-#define TIME_TO_NANOS(time) ((uint64_t)(time).tv_sec * 1000000000 + (time).tv_nsec)
-            const uint64_t previousTimeNanos = TIME_TO_NANOS(mPreviousTimestamp.mTime);
-            const uint64_t currentTimeNanos = TIME_TO_NANOS(timestamp.mTime);
->>>>>>> 9764d529
 #undef TIME_TO_NANOS
             if (currentTimeNanos < previousTimeNanos) {
                 ALOGW("retrograde timestamp time");
