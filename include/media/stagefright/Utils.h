--- conflicted
+++ resolved
@@ -57,12 +57,8 @@
 status_t sendMetaDataToHal(sp<MediaPlayerBase::AudioSink>& sink, const sp<MetaData>& meta);
 
 // Check whether the stream defined by meta can be offloaded to hardware
-<<<<<<< HEAD
-bool canOffloadStream(const sp<MetaData>& meta, bool hasVideo, bool isStreaming);
-=======
 bool canOffloadStream(const sp<MetaData>& meta, bool hasVideo,
                       bool isStreaming, audio_stream_type_t streamType);
->>>>>>> 2381f06f
 
 }  // namespace android
 
